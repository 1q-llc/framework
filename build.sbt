--- conflicted
+++ resolved
@@ -13,13 +13,8 @@
 organizationName in ThisBuild      := "WorldWide Conferencing, LLC"
 
 scalaVersion in ThisBuild          := "2.10.4"
-<<<<<<< HEAD
 
-crossScalaVersions in ThisBuild    := Seq("2.10.0")
-=======
->>>>>>> 33c1b262
-
-crossScalaVersions in ThisBuild    := Seq("2.11.1", "2.10.4", "2.9.2", "2.9.1-1", "2.9.1")
+crossScalaVersions in ThisBuild    := Seq("2.10.4")
 
 libraryDependencies in ThisBuild <++= scalaVersion {sv => Seq(specs2(sv), scalacheck, scalatest(sv)) }
 
