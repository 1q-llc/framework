import Dependencies._

organization in ThisBuild          := "net.liftweb"

version in ThisBuild               := "2.6-SNAPSHOT"

homepage in ThisBuild              := Some(url("http://www.liftweb.net"))

licenses in ThisBuild              += ("Apache License, Version 2.0", url("http://www.apache.org/licenses/LICENSE-2.0.txt"))

startYear in ThisBuild             := Some(2006)

organizationName in ThisBuild      := "WorldWide Conferencing, LLC"

<<<<<<< HEAD
scalaVersion in ThisBuild          := "2.10.0"

crossScalaVersions in ThisBuild    := Seq("2.10.0", "2.9.2", "2.9.1-1", "2.9.1")
=======
crossScalaVersions in ThisBuild    := Seq("2.10.4", "2.9.2", "2.9.1-1", "2.9.1")
>>>>>>> 8280d289

libraryDependencies in ThisBuild <++= scalaVersion {sv => Seq(specs2(sv), scalacheck) }

// Settings for Sonatype compliance
pomIncludeRepository in ThisBuild  := { _ => false }

publishTo in ThisBuild            <<= isSnapshot(if (_) Some(Opts.resolver.sonatypeSnapshots) else Some(Opts.resolver.sonatypeStaging))

scmInfo in ThisBuild               := Some(ScmInfo(url("https://github.com/lift/framework"), "scm:git:https://github.com/lift/framework.git"))

pomExtra in ThisBuild              ~= (_ ++ {Developers.toXml})

credentials in ThisBuild <+= state map { s => Credentials(BuildPaths.getGlobalSettingsDirectory(s, BuildPaths.getGlobalBase(s)) / ".credentials") }

initialize <<= (name, version, scalaVersion) apply printLogo<|MERGE_RESOLUTION|>--- conflicted
+++ resolved
@@ -12,13 +12,9 @@
 
 organizationName in ThisBuild      := "WorldWide Conferencing, LLC"
 
-<<<<<<< HEAD
 scalaVersion in ThisBuild          := "2.10.0"
 
-crossScalaVersions in ThisBuild    := Seq("2.10.0", "2.9.2", "2.9.1-1", "2.9.1")
-=======
 crossScalaVersions in ThisBuild    := Seq("2.10.4", "2.9.2", "2.9.1-1", "2.9.1")
->>>>>>> 8280d289
 
 libraryDependencies in ThisBuild <++= scalaVersion {sv => Seq(specs2(sv), scalacheck) }
 
