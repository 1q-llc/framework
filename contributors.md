# Contributions to Lift by non-committers

From the beginning of the Lift project, Lift has had a very well
defined and restrictive Intellectual Property (IP) policy. All
code in the various Lift repositories was created exclusively
by committers who signed an IP assignment agreement (we adopted
the Plone IP assignment.) All Lift code was created exclusively
by the committers and the copyright in such code was assigned to
an entity that holds the Lift copyrights.

The reason for the IP assignment and the rigor was that, 6 years ago,
the way the law treated open source was not as clear. It was also
very important to demonstrate to corporate adopters of Lift that the
use of Lift was free of any potential litigation.

Times have changed:

* The GitHub model of pull requests is
prevalent and there have not been legal challenges that I'm aware of.
* Lift is a well accepted, well regarded framework and has not have
  any material acceptance issues related to Lift's code provenance.

So, as of November 12, 2012, the Lift committers have voted 21-0
to adopt a new contribution acceptance policy.

We will accept pull requests into the [Lift codebase](https://github.com/lift)
if the pull requests meet the following criteria:

* One or more of the following:
    * Documentation including ScalaDoc comments in code
    * Example code
    * Small changes, enhancements, or bug fixes to Lift's code
* Each pull request must include a signature at the bottom of the
  `/contributors.md` file.

I look forward to seeing how Lift will continue to grow with the new
contribution policy.

#### David Pollak ####


<hr>

By submitting this pull request which includes my name and email address
(the email address may be in a non-robot readable format), I agree that the
entirety of the contribution is my own original work, that there are no prior
claims on this work including, but not limited to, any agreements I may have with
my employer or other contracts, and that I license this work under
an [Apache 2.0](http://www.apache.org/licenses/LICENSE-2.0.html) license.

### Name: ###
Gilberto T. Garcia Jr

### Email: ###
ggarcia at eureka dot inf dot br

### Name: ###
Marko Elezović

### Email: ###
marko at element dot hr

### Name: ###
Francis Rhys-Jones

### Email: ###
francis.rhys-jones at guardian dot co dot uk

### Name: ###
Gregory Flanagan

### Email: ###
gregmflanagan at gmail dot com

### Name: ###
Ali Salim Rashid

### Email: ###
a.rashid at zantekk dot com

### Name: ###
Jakub Czuchnowski

### Email: ###
jakub.czuchnowski at gmail dot com

## Name: ###
Alexandre Russel

### Email: ###
alexandre at russel dot fr

### Name: ###
Ali Salim Rashid

### Email: ###
a.rashid at zantekk dot com

### Name: ###
Kristof Jozsa

### Email: ###
kristof.jozsa at gmail dot com

### Name: ###
Matt Farmer

### Email: ###
matt at frmr dot me

### Name: ###
Chris Williams

### Email: ###
chris dot williams @ joulebug dot com

### Name: ###
Gregory Flanagan

### Email: ###
gregmflanagan at gmail dot com

### Name: ###
Chris Gaudreau

### Email: ###
webmaster at crystala dot net

### Name: ###
Olivier Bruchez

### Email: ###
olivier at bruchez dot org

### Name: ###
Taylor Leese

### Email: ###
tleese22 at gmail dot com

### Name: ###
Jon Hoffman

### Email: ###
jonhoffman at gmail dot com

### Name: ###
Will Palmeri

### Email: ###
wpalmeri at gmail dot com

### Name: ###
Austen Holmes

### Email: ###
austen dot holmes at gmail dot com

### Name: ###
Jon Hoffman

### Email: ###
jonhoffman at gmail dot com

###Name: ###
Will Palmeri

### Email: ###
wpalmeri at gmail dot com

### Name: ###
David Barri

### Email: ###
japgolly @@ gmail .. com

### Name: ###
Viktor Hedefalk

### Email: ###
hedefalk @@ gmail .. com

### Name: ###
Kenji Yoshida

### Email: ###
6b656e6a69 at gmail dot com

### Name: ###
Christopher Webster

### Email: ###
cwebster93 at gmail .. com

### Name: ###
Donald McLean

### Email: ###
dmclean62 @@ gmail .. com

### Name: ###
Vasya Novikov

### Email: ###
n1dr+cm3053lift@yaaandex.com (replace "aaa" with "a")

### Name: ###
Robert Freytag

### Email: ###
robertfreytag+lift at gmail .. com

### Name: ###
Mikhail Limansky

### Email: ###
mike.limansky at gmail dot com

### Name: ###
Aleksey Izmailov

### Email: ###
izmailoff at gmail dot com

### Name: ###
Arek Burdach

### Email: ###
arek.burdach at gmail dot com

### Name: ###
Seth Tisue

### Email: ###
seth at tisue dot net

### Name: ###
Bhashit Parikh

### Email: ###
bhashit dot parikh at gmail dot com

### Name: ###
John Marshall

### Email: ###
john at themillhousegroup dot com

### Name: ###
Marek Żebrowski

### Email: ###
marek.zebrowski at gmail dot com

### Name: ###
Paweł Mruk

### Email: ###
mroocoo at gmail dot com

### Name: ###
Riccardo Sirigu

### Email: ###
<<<<<<< HEAD
me@riccardosirigu.com

### Name: ###
Josef Vlach

### Email: ###
vlach.josef at gmail dot com
=======
me at riccardosirigu dot com
>>>>>>> ca132314
<|MERGE_RESOLUTION|>--- conflicted
+++ resolved
@@ -262,14 +262,10 @@
 Riccardo Sirigu
 
 ### Email: ###
-<<<<<<< HEAD
-me@riccardosirigu.com
+me at riccardosirigu dot com
 
 ### Name: ###
 Josef Vlach
 
 ### Email: ###
-vlach.josef at gmail dot com
-=======
-me at riccardosirigu dot com
->>>>>>> ca132314
+vlach.josef at gmail dot com