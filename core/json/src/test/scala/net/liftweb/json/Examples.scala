/*
 * Copyright 2009-2013 WorldWide Conferencing, LLC
 *
 * Licensed under the Apache License, Version 2.0 (the "License");
 * you may not use this file except in compliance with the License.
 * You may obtain a copy of the License at
 *
 *     http://www.apache.org/licenses/LICENSE-2.0
 *
 * Unless required by applicable law or agreed to in writing, software
 * distributed under the License is distributed on an "AS IS" BASIS,
 * WITHOUT WARRANTIES OR CONDITIONS OF ANY KIND, either express or implied.
 * See the License for the specific language governing permissions and
 * limitations under the License.
 */

package net.liftweb
package json

import org.specs2.mutable.Specification

<<<<<<< HEAD
object Examples extends Specification {
=======
class Examples extends AbstractExamples {
  override def print(value: JValue): String = compact(render(value))
}

class CompactRenderExamples extends AbstractExamples {
  override def print(value: JValue): String = compactRender(value)
}


trait AbstractExamples extends Specification {
  import Examples._
>>>>>>> 8a53ed83
  import JsonAST.concat
  import JsonDSL._

  def print(value: JValue): String

  "Lotto example" in {
    val json = parse(lotto)
    val renderedLotto = print(json)
    json mustEqual parse(renderedLotto)
  }

  "Person example" in {
    val json = parse(person)
    val renderedPerson = Printer.pretty(render(json))
    (json mustEqual parse(renderedPerson)) and
      (render(json) mustEqual render(personDSL)) and
      (print(json \\ "name") mustEqual """{"name":"Joe","name":"Marilyn"}""") and
      (print(json \ "person" \ "name") mustEqual "\"Joe\"")
  }

  "Transformation example" in {
<<<<<<< HEAD
    val uppercased = parse(person).transformField { case JField(n, v) => JField(n.toUpperCase, v) }
    val rendered = compact(render(uppercased))
=======
    val uppercased = parse(person).transform { case JField(n, v) => JField(n.toUpperCase, v) }
    val rendered = print(uppercased)
>>>>>>> 8a53ed83
    rendered mustEqual 
      """{"PERSON":{"NAME":"Joe","AGE":35,"SPOUSE":{"PERSON":{"NAME":"Marilyn","AGE":33}}}}"""
  }

  "Remove example" in {
<<<<<<< HEAD
    val json = parse(person) removeField { _ == JField("name", "Marilyn") }
    compact(render(json \\ "name")) mustEqual """{"name":"Joe"}"""
=======
    val json = parse(person) remove { _ == JField("name", "Marilyn") }
    print(json \\ "name") mustEqual """{"name":"Joe"}"""
>>>>>>> 8a53ed83
  }

  "Queries on person example" in {
    val json = parse(person)
    val filtered = json filterField {
      case JField("name", _) => true
      case _ => false
    }
    filtered mustEqual List(JField("name", JString("Joe")), JField("name", JString("Marilyn")))

    val found = json findField {
      case JField("name", _) => true
      case _ => false
    }
    found mustEqual Some(JField("name", JString("Joe")))
  }

  "Object array example" in {
    val json = parse(objArray)
<<<<<<< HEAD
    compact(render(json \ "children" \ "name")) mustEqual """["Mary","Mazy"]"""
    compact(render((json \ "children")(0) \ "name")) mustEqual "\"Mary\""
    compact(render((json \ "children")(1) \ "name")) mustEqual "\"Mazy\""
    (for { JObject(o) <- json; JField("name", JString(y)) <- o } yield y) mustEqual List("joe", "Mary", "Mazy")
=======
    (print(json \ "children" \ "name") mustEqual """["name":"Mary","name":"Mazy"]""") and
      (print((json \ "children")(0) \ "name") mustEqual "\"Mary\"") and
      (print((json \ "children")(1) \ "name") mustEqual "\"Mazy\"") and
      ((for { JField("name", JString(y)) <- json } yield y) mustEqual List("joe", "Mary", "Mazy"))
>>>>>>> 8a53ed83
  }

  "Unbox values using XPath-like type expression" in {
    (parse(objArray) \ "children" \\ classOf[JInt] mustEqual List(5, 3)) and
      (parse(lotto) \ "lotto" \ "winning-numbers" \ classOf[JInt] mustEqual List(2, 45, 34, 23, 7, 5, 3)) and
      (parse(lotto) \\ "winning-numbers" \ classOf[JInt] mustEqual List(2, 45, 34, 23, 7, 5, 3))
  }

  "Quoted example" in {
    val json = parse(quoted)
    List("foo \" \n \t \r bar") mustEqual json.values
  }

  "Null example" in {
    print(parse(""" {"name": null} """)) mustEqual """{"name":null}"""
  }

  "Null rendering example" in {
    print(nulls) mustEqual """{"f1":null,"f2":[null,"s"]}"""
  }

  "Symbol example" in {
    print(symbols) mustEqual """{"f1":"foo","f2":"bar"}"""
  }

  "Unicode example" in {
    parse("[\" \\u00e4\\u00e4li\\u00f6t\"]") mustEqual JArray(List(JString(" \u00e4\u00e4li\u00f6t")))
  }

  "Exponent example" in {
    (parse("""{"num": 2e5 }""") mustEqual JObject(List(JField("num", JDouble(200000.0))))) and
      (parse("""{"num": -2E5 }""") mustEqual JObject(List(JField("num", JDouble(-200000.0))))) and
      (parse("""{"num": 2.5e5 }""") mustEqual JObject(List(JField("num", JDouble(250000.0))))) and
      (parse("""{"num": 2.5e-5 }""") mustEqual JObject(List(JField("num", JDouble(2.5e-5)))))
  }

  "JSON building example" in {
<<<<<<< HEAD
    val json = JObject(("name", JString("joe")), ("age", JInt(34))) ++ JObject(("name", ("mazy")), ("age", JInt(31)))
    compact(render(json)) mustEqual """[{"name":"joe","age":34},{"name":"mazy","age":31}]"""
=======
    val json = concat(JField("name", JString("joe")), JField("age", JInt(34))) ++
               concat(JField("name", JString("mazy")), JField("age", JInt(31)))
    print(json) mustEqual """[{"name":"joe","age":34},{"name":"mazy","age":31}]"""
>>>>>>> 8a53ed83
  }

  "JSON building with implicit primitive conversions example" in {
    import Implicits._
<<<<<<< HEAD
    val json = JObject(("name", "joe"), ("age", 34)) ++ JObject(("name", "mazy"), ("age", 31))
    compact(render(json)) mustEqual """[{"name":"joe","age":34},{"name":"mazy","age":31}]"""
=======
    val json = concat(JField("name", "joe"), JField("age", 34)) ++ concat(JField("name", "mazy"), JField("age", 31))
    print(json) mustEqual """[{"name":"joe","age":34},{"name":"mazy","age":31}]"""
>>>>>>> 8a53ed83
  }

  "Example which collects all integers and forms a new JSON" in {
    val json = parse(person)
    val ints = json.fold(JNothing: JValue) { (a, v) => v match {
      case x: JInt => a ++ x
      case _ => a
    }}
    print(ints) mustEqual """[35,33]"""
  }

  "Generate JSON with DSL example" in {
    val json: JValue = 
      ("id" -> 5) ~
      ("tags" -> Map("a" -> 5, "b" -> 7))
    print(json) mustEqual """{"id":5,"tags":{"a":5,"b":7}}"""
  }

  "Naked JArray with null values" in {
    val json = JArray(List(null))
    print(json) mustEqual """[null]"""
  }

}

object Examples {
  import JsonDSL._

  val lotto = """
{
  "lotto":{
    "lotto-id":5,
    "winning-numbers":[2,45,34,23,7,5,3],
    "winners":[ {
      "winner-id":23,
      "numbers":[2,45,34,23,3, 5]
    },{
      "winner-id" : 54 ,
      "numbers":[ 52,3, 12,11,18,22 ]
    }]
  }
}
"""

  val person = """
{ 
  "person": {
    "name": "Joe",
    "age": 35,
    "spouse": {
      "person": {
        "name": "Marilyn",
        "age": 33
      }
    }
  }
}
"""

  val personDSL = 
    ("person" ->
      ("name" -> "Joe") ~
      ("age" -> 35) ~
      ("spouse" -> 
        ("person" -> 
          ("name" -> "Marilyn") ~
          ("age" -> 33)
        )
      )
    )

  val objArray = 
"""
{ "name": "joe",
  "address": {
    "street": "Bulevard",
    "city": "Helsinki"
  },
  "children": [
    {
      "name": "Mary",
      "age": 5
    },
    {
      "name": "Mazy",
      "age": 3
    }
  ]
}
"""

  val nulls = ("f1" -> null) ~ ("f2" -> List(null, "s"))
  val quoted = """["foo \" \n \t \r bar"]"""
  val symbols = ("f1" -> 'foo) ~ ("f2" -> 'bar)
}<|MERGE_RESOLUTION|>--- conflicted
+++ resolved
@@ -19,9 +19,6 @@
 
 import org.specs2.mutable.Specification
 
-<<<<<<< HEAD
-object Examples extends Specification {
-=======
 class Examples extends AbstractExamples {
   override def print(value: JValue): String = compact(render(value))
 }
@@ -33,7 +30,6 @@
 
 trait AbstractExamples extends Specification {
   import Examples._
->>>>>>> 8a53ed83
   import JsonAST.concat
   import JsonDSL._
 
@@ -55,25 +51,15 @@
   }
 
   "Transformation example" in {
-<<<<<<< HEAD
     val uppercased = parse(person).transformField { case JField(n, v) => JField(n.toUpperCase, v) }
     val rendered = compact(render(uppercased))
-=======
-    val uppercased = parse(person).transform { case JField(n, v) => JField(n.toUpperCase, v) }
-    val rendered = print(uppercased)
->>>>>>> 8a53ed83
     rendered mustEqual 
       """{"PERSON":{"NAME":"Joe","AGE":35,"SPOUSE":{"PERSON":{"NAME":"Marilyn","AGE":33}}}}"""
   }
 
   "Remove example" in {
-<<<<<<< HEAD
     val json = parse(person) removeField { _ == JField("name", "Marilyn") }
     compact(render(json \\ "name")) mustEqual """{"name":"Joe"}"""
-=======
-    val json = parse(person) remove { _ == JField("name", "Marilyn") }
-    print(json \\ "name") mustEqual """{"name":"Joe"}"""
->>>>>>> 8a53ed83
   }
 
   "Queries on person example" in {
@@ -93,17 +79,10 @@
 
   "Object array example" in {
     val json = parse(objArray)
-<<<<<<< HEAD
-    compact(render(json \ "children" \ "name")) mustEqual """["Mary","Mazy"]"""
-    compact(render((json \ "children")(0) \ "name")) mustEqual "\"Mary\""
-    compact(render((json \ "children")(1) \ "name")) mustEqual "\"Mazy\""
-    (for { JObject(o) <- json; JField("name", JString(y)) <- o } yield y) mustEqual List("joe", "Mary", "Mazy")
-=======
-    (print(json \ "children" \ "name") mustEqual """["name":"Mary","name":"Mazy"]""") and
-      (print((json \ "children")(0) \ "name") mustEqual "\"Mary\"") and
-      (print((json \ "children")(1) \ "name") mustEqual "\"Mazy\"") and
-      ((for { JField("name", JString(y)) <- json } yield y) mustEqual List("joe", "Mary", "Mazy"))
->>>>>>> 8a53ed83
+    (print(json \ "children" \ "name") mustEqual """["Mary","Mazy"]""") and
+    (print((json \ "children")(0) \ "name") mustEqual "\"Mary\"") and
+    (print((json \ "children")(1) \ "name") mustEqual "\"Mazy\"") and
+    ((for { JObject(o) <- json; JField("name", JString(y)) <- o } yield y) mustEqual List("joe", "Mary", "Mazy"))
   }
 
   "Unbox values using XPath-like type expression" in {
@@ -141,25 +120,14 @@
   }
 
   "JSON building example" in {
-<<<<<<< HEAD
     val json = JObject(("name", JString("joe")), ("age", JInt(34))) ++ JObject(("name", ("mazy")), ("age", JInt(31)))
-    compact(render(json)) mustEqual """[{"name":"joe","age":34},{"name":"mazy","age":31}]"""
-=======
-    val json = concat(JField("name", JString("joe")), JField("age", JInt(34))) ++
-               concat(JField("name", JString("mazy")), JField("age", JInt(31)))
     print(json) mustEqual """[{"name":"joe","age":34},{"name":"mazy","age":31}]"""
->>>>>>> 8a53ed83
   }
 
   "JSON building with implicit primitive conversions example" in {
     import Implicits._
-<<<<<<< HEAD
     val json = JObject(("name", "joe"), ("age", 34)) ++ JObject(("name", "mazy"), ("age", 31))
-    compact(render(json)) mustEqual """[{"name":"joe","age":34},{"name":"mazy","age":31}]"""
-=======
-    val json = concat(JField("name", "joe"), JField("age", 34)) ++ concat(JField("name", "mazy"), JField("age", 31))
     print(json) mustEqual """[{"name":"joe","age":34},{"name":"mazy","age":31}]"""
->>>>>>> 8a53ed83
   }
 
   "Example which collects all integers and forms a new JSON" in {
