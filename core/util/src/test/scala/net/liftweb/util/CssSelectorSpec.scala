/*
 * Copyright 2010-2011 WorldWide Conferencing, LLC
 *
 * Licensed under the Apache License, Version 2.0 (the "License");
 * you may not use this file except in compliance with the License.
 * You may obtain a copy of the License at
 *
 *     http://www.apache.org/licenses/LICENSE-2.0
 *
 * Unless required by applicable law or agreed to in writing, software
 * distributed under the License is distributed on an "AS IS" BASIS,
 * WITHOUT WARRANTIES OR CONDITIONS OF ANY KIND, either express or implied.
 * See the License for the specific language governing permissions and
 * limitations under the License.
 */

package net.liftweb
package util

import org.specs2.matcher.XmlMatchers
import org.specs2.mutable.Specification

import common._
import scala.xml._

import Helpers._

/**
 * Systems under specification for CSS Selector.
 */
<<<<<<< HEAD
object CssSelectorSpec extends Specification {
=======
object CssSelectorSpec extends Specification with XmlMatchers {
>>>>>>> 33c1b262
  "CSS Selector Specification".title

  "CssSelector" should {
    "fail for garbage input" in {
      CssSelectorParser.parse(" 49234e23").isDefined must_== false
    }

    "select an id" in {
      CssSelectorParser.parse("#foo").openOrThrowException("If the box is empty, we want a failure") must_== 
        IdSelector("foo", Empty)
    }

    "a selector with cruft at the end must fail" in {
      CssSelectorParser.parse("#foo I li**ke yaks").isDefined must_== false
    }

    ":yak must not parse" in {
      CssSelectorParser.parse(":yak").isDefined must_== false
    }

    ":button must  parse" in {
      CssSelectorParser.parse(":button").openOrThrowException("If the box is empty, we want a failure") must_== 
      AttrSelector("type", "button", Empty)
    }


    ":checkbox must  parse" in {
      CssSelectorParser.parse(":checkbox").openOrThrowException("If the box is empty, we want a failure") must_== 
      AttrSelector("type", "checkbox", Empty)
    }

    ":file must  parse" in {
      CssSelectorParser.parse(":file").openOrThrowException("If the box is empty, we want a failure") must_== 
      AttrSelector("type", "file", Empty)
    }

    ":password must  parse" in {
      CssSelectorParser.parse(":password").openOrThrowException("If the box is empty, we want a failure") must_== 
      AttrSelector("type", "password", Empty)
    }

    ":radio must  parse" in {
      CssSelectorParser.parse(":radio").openOrThrowException("If the box is empty, we want a failure") must_== 
      AttrSelector("type", "radio", Empty)
    }

    ":reset must  parse" in {
      CssSelectorParser.parse(":reset").openOrThrowException("If the box is empty, we want a failure") must_== 
      AttrSelector("type", "reset", Empty)
    }

    ":submit must  parse" in {
      CssSelectorParser.parse(":submit").openOrThrowException("If the box is empty, we want a failure") must_== 
      AttrSelector("type", "submit", Empty)
    }

    ":text must  parse" in {
      CssSelectorParser.parse(":text").openOrThrowException("If the box is empty, we want a failure") must_== 
      AttrSelector("type", "text", Empty)
    }

    "select an id with attr subnodes" in {
      CssSelectorParser.parse("#foo  *[dog] ").openOrThrowException("If the box is empty, we want a failure") must_== 
      IdSelector("foo", Full(AttrSubNode("dog")))
    }

    "select an id with no star attr subnodes" in {
      CssSelectorParser.parse("#foo  [woof] ").openOrThrowException("If the box is empty, we want a failure") must_== 
      IdSelector("foo", Full(AttrSubNode("woof")))
    }

    "select an id with attr append subnodes" in {
      CssSelectorParser.parse("#foo  *[dog+] ").openOrThrowException("If the box is empty, we want a failure") must_==
      IdSelector("foo", Full(AttrAppendSubNode("dog")))
    }

    "select an id with no star attr append subnodes" in {
      CssSelectorParser.parse("#foo  [woof+] ").openOrThrowException("If the box is empty, we want a failure") must_==
      IdSelector("foo", Full(AttrAppendSubNode("woof")))
    }

    "select an id with attr append subnodes" in {
      CssSelectorParser.parse("#foo  *[dog!] ").openOrThrowException("If the box is empty, we want a failure") must_==
      IdSelector("foo", Full(AttrRemoveSubNode("dog")))
    }

    "select an id with no star attr append subnodes" in {
      CssSelectorParser.parse("#foo  [woof!] ").openOrThrowException("If the box is empty, we want a failure") must_==
      IdSelector("foo", Full(AttrRemoveSubNode("woof")))
    }

    "select attr/val pair" in {
      CssSelectorParser.parse("frog=dog") must_==
      Full(AttrSelector("frog", "dog", Empty))
    }


    "select attr/val pair single quote" in {
      CssSelectorParser.parse("frog='dog food' *") must_==
      Full(AttrSelector("frog", "dog food", Full(KidsSubNode())))
    }


    "select attr/val pair double quote" in {
      CssSelectorParser.parse("frog=\"dog breath\"") must_==
      Full(AttrSelector("frog", "dog breath", Empty))
    }

    "select name/val pair" in {
      CssSelectorParser.parse("name=dog") must_==
      Full(NameSelector("dog", Empty))
    }

    "select name/val pair" in {
      CssSelectorParser.parse("@dog") must_==
      Full(NameSelector("dog", Empty))
    }

    "select name/val pair" in {
      CssSelectorParser.parse("@dog *") must_==
      Full(NameSelector("dog", Full(KidsSubNode())))
    }

    "select name/val pair" in {
      CssSelectorParser.parse("@dog -*") must_==
        Full(NameSelector("dog", Full(PrependKidsSubNode())))
    }

    "select name/val pair surround" in {
      CssSelectorParser.parse("@dog <*>") must_==
        Full(NameSelector("dog", Full(SurroundKids())))
    }

    "select name/val pair" in {
      CssSelectorParser.parse("@dog *+") must_==
      Full(NameSelector("dog", Full(AppendKidsSubNode())))
    }


    "select name/val pair single quote" in {
      CssSelectorParser.parse("name='dog food' *") must_==
      Full(NameSelector("dog food", Full(KidsSubNode())))
    }


    "select name/val pair double quote" in {
      CssSelectorParser.parse("name=\"dog breath\"") must_==
      Full(NameSelector("dog breath", Empty))
    }

    "select a class" in {
      CssSelectorParser.parse(".foo").openOrThrowException("If the box is empty, we want a failure") must_== ClassSelector("foo", Empty)
    }

    "select a class with subnodes" in {
      CssSelectorParser.parse(".foo  * ").openOrThrowException("If the box is empty, we want a failure") must_== 
      ClassSelector("foo", Full(KidsSubNode()))
    }

    "Support selecting this node" in {
      CssSelectorParser.parse(".foo  ^^ ").openOrThrowException("If the box is empty, we want a failure") must_== 
      ClassSelector("foo", Full(SelectThisNode(false)))
    }

    "Support selecting this node" in {
      CssSelectorParser.parse(".foo  ^* ").openOrThrowException("If the box is empty, we want a failure") must_== 
      ClassSelector("foo", Full(SelectThisNode(true)))
    }

    "select a class with attr subnodes" in {
      CssSelectorParser.parse(".foo  *[dog] ").openOrThrowException("If the box is empty, we want a failure") must_== 
      ClassSelector("foo", Full(AttrSubNode("dog")))
    }

    "select an id with no star attr subnodes" in {
      CssSelectorParser.parse(".foo  [woof] ").openOrThrowException("If the box is empty, we want a failure") must_== 
      ClassSelector("foo", Full(AttrSubNode("woof")))
    }

    "select multiple depth" in {
      CssSelectorParser.parse("div .foo [woof] ").openOrThrowException("If the box is empty, we want a failure") must_==
        EnclosedSelector(ElemSelector("div", Empty), ClassSelector("foo", Full(AttrSubNode("woof"))))
    }

    "select multiple depth with star" in {
      CssSelectorParser.parse("div .foo * ").openOrThrowException("If the box is empty, we want a failure") must_==
        EnclosedSelector(ElemSelector("div", Empty), ClassSelector("foo", Full(KidsSubNode())))
    }

    "select multiple super depth with star" in {
      CssSelectorParser.parse("span div .foo * ").openOrThrowException("If the box is empty, we want a failure") must_==
        EnclosedSelector(ElemSelector("span", Empty), EnclosedSelector(ElemSelector("div", Empty), ClassSelector("foo", Full(KidsSubNode()))))
    }


  }

}

object CssBindHelpersSpec extends Specification with XmlMatchers {

  "css bind helpers" should {
    "clear clearable" in {
      ClearClearable(<b><span class="clearable"/></b>) must ==/ (<b/>)
    }

    "substitute a String by id" in {
      ("#foo" #> "hello").apply(<b><span id="foo"/></b>) must ==/ (<b>hello</b>)
    }


    "not duplicate classes" in {

      def anchor(quesType: String, value: String) = {
        <a href="foo" class="selected">(value)</a>
      }
      var page = 1
      var elements = List("1","2","3","4")

      val xml = <div class="lift:Bug.attack bug">
        <div id="question" class="question">
          <a href="#" class="L">1</a>
          <a href="#" class="U">1</a>
          <a href="#" class="D">1</a>
        </div>
        <div class="navigation">
          <button class="previous">Previous</button> <button class="next">Next</button>
        </div>
      </div>

      val sel = ".question" #> elements.map(value => {
        ".question [id]" #> ("question-" + value) &
          ".question [class]" #> ("question-" + value) &
          ".L" #> anchor("L", value) &
          ".U" #> anchor("U", value) &
          ".D" #> anchor("D", value)
      })

      val res = sel(xml)

      ((res \\ "a").head \ "@class").head.text must_== "selected L"
    }


    "Compound selector" in {
      val res =
        (".foo [href]" #> "http://dog.com" & ".bar [id]" #> "moo").apply(
            <a class="foo bar" href="#"/>)
      (res \ "@href").text must_== "http://dog.com"
      (res \ "@id").text must_== "moo"
    }

    "not stack overflow on Elem" in {
      val xf = "* [id]" #> "xx" &
        "* [style]" #> "border:thin solid black" &
        "* *" #> <a/>
      success
    }

    "not stack overflow on Elem" in {
      val xf = "* [id]" #> "xx" &
        "* [style]" #> "border:thin solid black" &
        "* *+" #> <a/>

      xf(<div/>)
      success
    }

    "not stack overflow on Elem" in {
      val xf = "* [id]" #> "xx" &
        "* [style]" #> "border:thin solid black" &
        "* -*" #> <a/>

      xf(<div/>)
      success
    }

    "data-name selector works" in {
      val xf = ";frog" #> <b>hi</b>

      xf(<div><span data-name="frog">Moose</span></div>) must ==/ (<div><b data-name="frog">hi</b></div>)
    }

    "support modifying attributes along with body" in {
      val org = <a>foo</a>
      val func = "a [href]" #> "dog" & "a *" #> "bar"
      val res = func(org)

      res.toString must_== "<a href=\"dog\">bar</a>"
    }

    "substitute a String by id" in {
      ("#foo" replaceWith "hello").apply(<b><span id="foo"/></b>) must ==/ (<b>hello</b>)
    }

    "substitute a String by nested class" in {
      ("div .foo" #> "hello").apply(<b><div><span class="foo"/></div><span><span class="foo"/></span></b>) must ==/ (<b><div>hello</div><span><span class="foo"/></span></b>)
    }

    "substitute a String by deep nested class" in {
      ("#baz div .foo" #> "hello").apply(
        <b><span id="baz"><div><span class="foo"/></div></span><span><span class="foo"/></span></b>) must ==/ (<b><span id="baz"><div>hello</div></span><span><span class="foo"/></span></b>)
    }

    "insert a String by deep nested class" in {
      ("#baz div .foo *" #> "hello").apply(
        <b><span id="baz"><div><span class="foo"/></div></span><span><div><span class="foo"/></div></span></b>) must ==/ (<b><span id="baz"><div><span class="foo">hello</span></div></span><span><div><span class="foo"/></div></span></b>)
    }


    "Only apply to the top elem" in {
      val xf = "^ [href]" #> "wombat"

      xf(<a><b>stuff</b></a>) must ==/ (<a href="wombat"><b>stuff</b></a>)
    }



    "Select a node" in {
      ("#foo ^^" #> "hello").apply(<div><span id="foo"/></div>) must ==/ (<span id="foo"/>)
    }

    "Another nested select" in {
      val template = <span>
        <div id="meow">
          <lift:loc locid="asset.import.chooseFile"></lift:loc>
          <span id="file_upload"></span>
          <input type="submit" value="import" /><br></br>
        </div>
        <div id="get">
          <lift:loc locid="asset.import.chooseFile"></lift:loc>
          <span id="file_upload"></span>
          <input type="submit" value="import" /><br></br>
        </div>
      </span>

      val xf = "#get ^^" #> "ignore" & "#file_upload" #> <input type="moose"/>

      val ret = xf(template)

      ret(0).asInstanceOf[Elem].label must_== "div"
      ret.length must_== 1
      (ret \ "@id").text must_== "get"

      (ret \\ "input").length must_== 2

      ((ret \\ "input").toList(0) \ "@type").map(_.text) must_== List("moose")

    }

    "Child nested select" in {
      val template = <span>
        <div id="meow">
          <lift:loc locid="asset.import.chooseFile"></lift:loc>
          <span id="file_upload"></span>
          <input type="submit" value="import" /><br></br>
        </div>
        <div id="get">
          <lift:loc locid="asset.import.chooseFile"></lift:loc>
          <span id="file_upload"></span>
          <input type="submit" value="import" /><br></br>
        </div>
      </span>

      val xf = "#get ^*" #> "ignore" & "#file_upload" #> <input type="moose"/>

      val ret = xf(template)

      (ret \\ "div").length must_== 0

      (ret \\ "input").length must_== 2

      ((ret \\ "input").toList(0) \ "@type").map(_.text) must_== List("moose")

    }

    "Select a node and transform stuff" in {
      val ret = ("#foo ^^" #> "hello" &
        "span [id]" #> "bar")(<span id="foo"/>)

      ret(0).asInstanceOf[Elem].label must_== "span"
      ret.length must_== 1
      (ret \ "@id").text must_== "bar"
    }


    "Select a node and transform stuff deeply nested" in {
      val ret = ("#foo ^^" #> "hello" &
        "span [id]" #> "bar")(<div><div><span id="foo"/></div></div>)

      ret(0).asInstanceOf[Elem].label must_== "span"
      ret.length must_== 1
      (ret \ "@id").text must_== "bar"
    }


    "Select a node and transform stuff deeply nested 2" in {
      val ret = ("#foo ^^" #> "hello" &
        "span [id]" #> "bar")(<div><div><span id="foo2"/><span id="foo3"/><span dog="woof" id="foo"/></div></div>)

      ret(0).asInstanceOf[Elem].label must_== "span"
      ret.length must_== 1
      (ret \ "@id").text must_== "bar"
      (ret \ "@dog").text must_== "woof"
    }



    "substitute multiple Strings by id" in {
      ("#foo" #> "hello" &
        "#baz" #> "bye"
        )(<b><div id="baz">Hello</div><span id="foo"/></b>) must be_== (NodeSeq fromSeq <b>{Text("bye")}{Text("hello")}</b>)
    }

    "bind href and None content" in {
      val opt: Option[String] = None
      val res = ("top *" #> opt &
        "top [href]" #> "frog")(<top>cat</top>)

      res.text must_== ""
      (res \ "@href").text.mkString must_== "frog"
    }

    "bind href and Some content" in {
      val opt: Option[String] = Some("Dog")
      val res = ("top *" #> opt &
        "top [href]" #> "frog")(<top>cat</top>)

      res.text must_== "Dog"
      (res \ "@href").text.mkString must_== "frog"
    }

    "bind href and Some content with multiple attrs" in {
      val opt: Option[String] = Some("Dog")
      val res = ("top *" #> opt &
        "top [meow]" #> "woof" &
        "top [href]" #> "frog")(<top href="#">cat</top>)

      res.text must_== "Dog"
      (res \ "@href").text.mkString must_== "frog"
      (res \ "@meow").text.mkString must_== "woof"
    }

    "option transform on *" in {
      val opt: Option[String] = None
      val res = ("* *" #> opt.map(ignore => "Dog")).apply(<top>cat</top>)
      res.head must_== <top></top>
    }

    "append attribute to a class with spaces" in {
      val stuff = List("a", "b")
      val res = ("* [class+]" #> stuff).apply(<top class="q">cat</top>)
      (res \ "@class").text must_== "q a b"
    }

    "append attribute to an href" in {
      val stuff = List("&a=b", "&b=d")
      val res = ("* [href+]" #> stuff).apply(<top href="q?z=r">cat</top>)
      (res \ "@href").text must_== "q?z=r&a=b&b=d"
    }

    "remove an attribute from a class" in {
      val func = ".foo [class!]" #> "andOther"

      (func(<span class="foo andOther" />) \ "@class").text must_== "foo"
    }

    "remove an attribute from a class and the attribute if it's the only one left" in {
      val func = ".foo [class!]" #> "foo"
      val res = func(<span class="foo" />)

      (res \ "@class").length must_== 0
    }



    "Remove a subnode's class attribute" in {

      val func = ".removeme !!" #> ("td [class!]" #> "removeme")
      val res = func.apply(<tr><td class="removeme fish">Hi</td></tr>)

      ((res \ "td") \ "@class").text must_== "fish"
    }


    "not remove a non-existant class" in {
      val func = ".foo [class!]" #> "bar"
      val res = func(<span class="foo" />)

      (res \ "@class").text must_== "foo"
    }


    "remove an attribute from an attribute" in {
      val func = "span [href!]" #> "foo"
      val res = func(<span href="foo" />)

      (res \ "@href").length must_== 0
    }


    "not remove a non-existant href" in {
      val func = "span [href!]" #> "bar"
      val res = func(<span href="foo bar" />)

      (res \ "@href").text must_== "foo bar"
    }

    "option transform on *" in {
      val opt: Option[Int] = Full(44)
      val res = ("* *" #> opt.map(ignore => "Dog")).apply(<top>cat</top>)
      res must ==/ (<top>Dog</top>)
    }


    "Java number support" in {
      val f = "a *" #> Full(new java.lang.Long(12))
      val xml = <a>Hello</a>

      f(xml) must ==/ (<a>12</a>)
    }


    "Surround kids" in {
      val f = "a <*>" #> <div></div>
      val xml = <b>Meow <a href="dog">Cat</a> woof</b>

      f(xml) must ==/ (<b>Meow <a href="dog"><div>Cat</div></a> woof</b>)
    }

    "Andreas's thing doesn't blow up" in {
      def cachedMessageList: Box[Box[String]] = Empty

      def messageListId = "Hello"

      def collapseUnless[A](isEmptyCond: Boolean)(f: => A): Box[A] = {
        if (!isEmptyCond) {
          Empty
        } else {
          Full(f)
        }
      }

      ".noMail" #> collapseUnless(cachedMessageList.map(_.isEmpty).openOr(true)) {
        "tbody [id]" #> messageListId &
          "*" #> PassThru
      }

      true must_== true
    }

    "other Andreas test" in {
      def renderBlogEntrySummary = {
        ".blogEntry" #> ((ns: NodeSeq) => {
          ("*" #> "Horse").apply(ns)
        })
      }



      def render = {

        "*" #> ((ns: NodeSeq) =>
          renderBlogEntrySummary.apply(ns) ++ <a>hi</a>
          )
      }

      render

      true must_== true
    }


    "option transform on *" in {
      val opt: Box[String] = Empty
      val res = ("* *" #> opt.map(ignore => "Dog")).apply(<top>cat</top>)
      res.head must_== <top></top>
    }

    "option transform on *" in {
      val opt: Box[Int] = Some(44)
      val res = ("* *" #> opt.map(ignore => "Dog")).apply(<top>cat</top>)
      res must ==/ (<top>Dog</top>)
    }

    "transform on *" in {
      val res = ("* *" #> "Dog").apply(<top>cat</top>)
      res must ==/ (<top>Dog</top>)
    }

    "transform child content on *+" in {
      val res = ("* *+" #> "moose").apply(<a>I like </a>)
      res.text must_== "I like moose"
    }

    "transform child content on -*" in {
      val res = ("* -*" #> "moose").apply(<a> I like</a>)
      res.text must_== "moose I like"
    }

    "transform on li" in {
      val res = ("li *" #> List("Woof", "Bark") & ClearClearable)(
        <ul><li>meow</li><li class="clearable">a</li><li class="clearable">a</li></ul>)
      res must ==/ (<ul><li>Woof</li><li>Bark</li></ul>)
    }

    "substitute multiple Strings by id" in {
      (("#foo" replaceWith "hello") &
        ("#baz" replaceWith "bye")
        )(
        <b><div id="baz">Hello</div><span id="foo"/></b>
      ) must_== (NodeSeq fromSeq <b>{Text("bye")}{Text("hello")}</b>)
    }

    "substitute multiple Strings with a List by id" in {
      ("#foo" #> "hello" &
        "#baz" #> List("bye", "bye"))(<b><div id="baz">Hello</div><span id="foo"/></b>) must_== (NodeSeq fromSeq <b>{Text("bye")}{Text("bye")}{Text("hello")}</b>)
    }

    "substitute multiple Strings with a List by id" in {
      (("#foo" replaceWith "hello") &
        ("#baz" replaceWith List("bye", "bye")))(<b><div id="baz">Hello</div><span id="foo"/></b>) must_== (NodeSeq fromSeq <b>{Text("bye")}{Text("bye")}{Text("hello")}</b>)
    }


    "substitute multiple Strings with a List of XML by id" in {
      val answer = ("#foo" #> "hello" &
        "#baz" #> List[NodeSeq](<i/>, <i>Meow</i>))(<b><div frog="dog" id="baz">Hello</div><span id="foo"/></b>)

      (answer \ "i").length must_== 2
      (answer \ "i")(0) must ==/ (<i id="baz" frog="dog"/>)
      (answer \ "i")(1) must ==/ (<i frog="dog">Meow</i>)
    }

    "substitute multiple Strings with a List of XML by id" in {
      val answer = (("#foo" replaceWith "hello") &
        ("#baz" replaceWith List[NodeSeq](<i/>, <i>Meow</i>)))(<b><div frog="dog" id="baz">Hello</div><span id="foo"/></b>)

      (answer \ "i").length must_== 2
      (answer \ "i")(0) must ==/ (<i id="baz" frog="dog"/>)
      (answer \ "i")(1) must ==/ (<i frog="dog">Meow</i>)
    }

    "substitute by name" in {
      val answer = ("name=moose" #> <input name="goof"/>).apply (
        <div><input name="moose" value="start" id="79"/></div>)

      (answer \ "input")(0) must ==/ (<input name="goof" value="start" id="79"/>)
    }


    "Deal with NodeSeq as a NodeSeq" in {
      val f = "h6 *" #> ((Text("Some awesome ") ++ <strong>text</strong> ++ Text(" here.")): NodeSeq)
      val xml = <h6>Dude, where's my car?</h6>

      val res = f(xml)
      res must ==/ (<h6>Some awesome <strong>text</strong> here.</h6>)
    }

    "substitute by name" in {
      val answer = ("name=moose" replaceWith <input name="goof"/>).apply (
        <div><input name="moose" value="start" id="79"/></div>)

      (answer \ "input")(0) must ==/ (<input name="goof" value="start" id="79"/>)
    }


    "substitute by name with attrs" in {
      val answer = ("name=moose" #> <input name="goof" value="8" id="88"/>).apply (
        <div><input name="moose" value="start" id="79"/></div>)

      (answer \ "input")(0) must ==/ (<input name="goof" value="8" id="88"/>)
    }

    "substitute by name with attrs" in {
      val answer = ("name=moose" replaceWith <input name="goof" value="8" id="88"/>).apply (
        <div><input name="moose" value="start" id="79"/></div>)

      (answer \ "input")(0) must ==/ (<input name="goof" value="8" id="88"/>)
    }


    "substitute by a selector with attrs" in {
      val answer = ("cute=moose" #> <input name="goof" value="8" id="88"/>).apply (
        <div><input name="meow" cute="moose" value="start" id="79"/></div>)

      (answer \ "input")(0) must ==/ (<input cute="moose" name="goof" value="8" id="88"/>)
    }

    "substitute by a selector with attrs" in {
      val answer = ("cute=moose" replaceWith <input name="goof" value="8" id="88"/>).apply (
        <div><input name="meow" cute="moose" value="start" id="79"/></div>)

      (answer \ "input")(0) must ==/ (<input cute="moose" name="goof" value="8" id="88"/>)
    }

    "Map of funcs" in {
      val func: NodeSeq => NodeSeq = "#horse" #> List(1,2,3).map(".item *" #> _)
      val answer: NodeSeq = func(<span><div id="horse">frog<span class="item">i</span></div></span>)

      answer must ==/ (<span><div id="horse">frog<span class="item">1</span></div><div>frog<span class="item">2</span></div><div>frog<span class="item">3</span></div></span>)

    }

    "maintain unique id attributes provided by transform" in {
      val func = ".thinglist *" #>
        (".thing" #> List("xx1", "xx2", "xx2", "xx2", "xx4").map(t => {
          ".thing [id]" #> t
        })
          )
      val answer = func(<ul class="thinglist"><li id="other" class="thing" /></ul>)

      answer must ==/ (<ul class="thinglist"><li class="thing" id="xx1"></li><li class="thing" id="xx2"></li><li id="other" class="thing"></li><li class="thing"></li><li class="thing" id="xx4"></li></ul>)
    }

    "merge classes" in {
      val answer = ("cute=moose" #> <input class="a" name="goof" value="8" id="88"/>).apply (
        <div><input name="meow" class="b" cute="moose" value="start" id="79"/></div>)

      (answer \ "input")(0) must ==/ (<input class="a b" cute="moose" name="goof" value="8" id="88"/>)
    }


    "merge classes" in {
      val answer = ("cute=moose" replaceWith <input class="a" name="goof" value="8" id="88"/>).apply (
        <div><input name="meow" class="b" cute="moose" value="start" id="79"/></div>)

      (answer \ "input")(0) must ==/ (<input class="a b" cute="moose" name="goof" value="8" id="88"/>)
    }




    "list of strings" in {
      val answer = ("#moose *" #> List("a", "b", "c", "woof") &
        ClearClearable).apply (
        <ul>
          <li id="moose">first</li>
          <li class="clearable">second</li>
          <li class="clearable">Third</li>
        </ul>)

      val lis = (answer \ "li").toList

      lis.length must_== 4

      lis(0) must ==/ (<li id="moose">a</li>)
      lis(3) must ==/ (<li>woof</li>)
    }


    "list of Nodes" in {
      val answer = ("#moose *" #> List[NodeSeq](<i>"a"</i>, Text("b"), Text("c"), <b>woof</b>) &
        ClearClearable).apply (
        <ul>
          <li id="moose">first</li>
          <li class="clearable">second</li>
          <li class="clearable">Third</li>
        </ul>)

      val lis = (answer \ "li").toList

      lis.length must_== 4

      lis(0) must ==/ (<li id="moose"><i>"a"</i></li>)
      lis(3) must ==/ (<li><b>woof</b></li>)
    }


    "set href" in {
      val answer = ("#moose [href]" #> "Hi" &
        ClearClearable).apply (
        <ul><a id="moose" href="meow">first</a><li class="clearable">second</li><li class="clearable">Third</li></ul>)


      (answer \ "a" \ "@href").text must_== "Hi"
      (answer \ "li").length must_== 0
    }

    "set href and subnodes" in {
      val answer = ("#moose [href]" #> "Hi" &
        ClearClearable).apply (
        <ul><a id="moose" href="meow">first<li class="clearable">second</li><li class="clearable">Third</li></a></ul>)


      (answer \ "a" \ "@href").text must_== "Hi"
      (answer \\ "li").length must_== 0
    }


    "list of strings" in {
      val answer = (("#moose *" replaceWith List("a", "b", "c", "woof")) &
        ClearClearable).apply (
        <ul>
          <li id="moose">first</li>
          <li class="clearable">second</li>
          <li class="clearable">Third</li>
        </ul>)

      val lis = (answer \ "li").toList

      lis.length must_== 4

      lis(0) must ==/ (<li id="moose">a</li>)
      lis(3) must ==/ (<li>woof</li>)
    }

    "bind must bind to subnodes" in {
      val html = <ul class="users">
        <li class="user" userid="">
          <img class="userimg" src=""/>
        </li>
      </ul>

      val lst = List(1,2,3)

      val f = ".users *" #> ("li" #> lst.map(i => ".user [userid]" #> i))

      (f(html) \\ "ul").length must_== 1
      (f(html) \\ "li").length must_== 3
    }

    "list of Nodes" in {
      val answer = (("#moose *" replaceWith List[NodeSeq](<i>"a"</i>, Text("b"), Text("c"), <b>woof</b>)) &
        ClearClearable).apply (
        <ul>
          <li id="moose">first</li>
          <li class="clearable">second</li>
          <li class="clearable">Third</li>
        </ul>)

      val lis = (answer \ "li").toList

      lis.length must_== 4

      lis(0) must ==/ (<li id="moose"><i>"a"</i></li>)
      lis(3) must ==/ (<li><b>woof</b></li>)
    }


    "set href" in {
      val answer = (("#moose [href]" replaceWith "Hi") &
        ClearClearable).apply (
        <ul><a id="moose" href="meow">first</a><li class="clearable">second</li><li class="clearable">Third</li></ul>)


      (answer \ "a" \ "@href").text must_== "Hi"
      (answer \ "li").length must_== 0
    }

    "set href and subnodes" in {
      val answer = (("#moose [href]" replaceWith "Hi") &
        ClearClearable).apply (
        <ul><a id="moose" href="meow">first<li class="clearable">second</li><li class="clearable">Third</li></a></ul>)


      (answer \ "a" \ "@href").text must_== "Hi"
      (answer \\ "li").length must_== 0
    }


  }
}


/**
 * This class doesn't actually perform any tests, but insures that
 * the implicit conversions work correctly
 */
object CheckTheImplicitConversionsForToCssBindPromoter {
  val bog = new CssBindPromoter(Empty, Empty)

  "foo" #> "baz"

  bog #> "Hello"
  bog #> <span/>
  bog #> 1
  bog #> 'foo
  bog #> 44L
  bog #> 1.22
  bog #> false

  bog #> List(<span/>)
  bog #> Full(<span/>)
  val e: Box[String] = Empty
  bog #> e
  bog #> Some(<span/>)
  val n: Option[String] = None
  bog #> n


  bog #> List("Hello")
  bog #> List(1.22)
  bog #> List(44L)
  bog #> List(1)
  bog #> Full("Dog")
  bog #> Some("Moo")


  bog #> List((null: Bindable))
  bog #> Full((null: Bindable))
  bog #> Some((null: Bindable))

  bog #> nsToNs _
  bog #> nsToOptNs _
  bog #> nsToBoxNs _
  bog #> nsToSeqNs _

  bog #> nsToString _
  bog #> nsToOptString _
  bog #> nsToBoxString _
  bog #> nsToSeqString _

  val nsf: NodeSeq => NodeSeq = bog #> "Hello" &
    bog #> <span/> &
    bog #> 1 &
    bog #> 'foo &
    bog #> 44L &
    bog #> false

  "foo" #> "Hello"
  "foo" #> <span/>
  "foo" #> 1
  "foo" #> 'foo
  "foo" #> 44L
  "foo" #> false

  "foo" #> List(<span/>)
  "foo" #> Full(<span/>)
  "foo" #> Some(<span/>)


  "foo" #> List("Hello")
  "foo" #> Full("Dog")
  "foo" #> Some("Moo")


  "foo" #> List((null: Bindable))
  "foo" #> Full((null: Bindable))
  "foo" #> Some((null: Bindable))

  "foo" #> nsToNs _
  "foo" #> nsToOptNs _
  "foo" #> nsToBoxNs _
  "foo" #> nsToSeqNs _

  "foo" #> nsToString _
  "foo" #> nsToOptString _
  "foo" #> nsToBoxString _
  "foo" #> nsToSeqString _

  "#foo" #> Set("a", "b", "c")

  val nsf2: NodeSeq => NodeSeq = "foo" #> "Hello" &
    "foo" #> <span/> &
    "foo" #> 1 &
    "foo" #> 'foo &
    "foo" #> 44L &
    "foo" #> false

  "bar" #> List("1","2","3").map(s => "baz" #> s)

  "bar" #> Full(1).map(s => ("baz" #> s): CssBindFunc)
  "bar" #> Some(1).map(s => ("baz" #> s): CssBindFunc)



  def nsToNs(in: NodeSeq): NodeSeq = in
  def nsToOptNs(in: NodeSeq): Option[NodeSeq] = Some(in)
  def nsToBoxNs(in: NodeSeq): Box[NodeSeq] = Full(in)
  def nsToSeqNs(in: NodeSeq): Seq[NodeSeq] = List(in)

  def nsToString(in: NodeSeq): String = in.text
  def nsToOptString(in: NodeSeq): Option[String] = Some(in.text)
  def nsToBoxString(in: NodeSeq): Box[String] = Full(in.text)
  def nsToSeqString(in: NodeSeq): Seq[String] = List(in.text)
}<|MERGE_RESOLUTION|>--- conflicted
+++ resolved
@@ -28,11 +28,7 @@
 /**
  * Systems under specification for CSS Selector.
  */
-<<<<<<< HEAD
-object CssSelectorSpec extends Specification {
-=======
 object CssSelectorSpec extends Specification with XmlMatchers {
->>>>>>> 33c1b262
   "CSS Selector Specification".title
 
   "CssSelector" should {
