/*
 * Copyright 2009-2010 WorldWide Conferencing, LLC
 *
 * Licensed under the Apache License, Version 2.0 (the "License");
 * you may not use this file except in compliance with the License.
 * You may obtain a copy of the License at
 *
 *     http://www.apache.org/licenses/LICENSE-2.0
 *
 * Unless required by applicable law or agreed to in writing, software
 * distributed under the License is distributed on an "AS IS" BASIS,
 * WITHOUT WARRANTIES OR CONDITIONS OF ANY KIND, either express or implied.
 * See the License for the specific language governing permissions and
 * limitations under the License.
 */

package net.liftweb {
package json {

object JsonAST {
  import scala.text.Document
  import scala.text.Document._

  /** Concatenates a sequence of <code>JValue</code>s.
   * <p>
   * Example:<pre>
   * concat(JInt(1), JInt(2)) == JArray(List(JInt(1), JInt(2)))
   * </pre>
   */
  def concat(xs: JValue*) = xs.foldLeft(JNothing: JValue)(_ ++ _)

  /**
   * Data type for Json AST.
   */
  sealed abstract class JValue extends Merge.Mergeable with Diff.Diffable {
    type Values

    /** XPath-like expression to query JSON fields by name. Matches only fields on
     * next level.
     * <p>
     * Example:<pre>
     * json \ "name"
     * </pre>
     */
    def \(nameToFind: String): JValue = {
      val p = (json: JValue) => json match {
        case JField(name, value) if name == nameToFind => true
        case _ => false
      }
      findDirect(children, p) match {
        case Nil => JNothing
        case x :: Nil => x
        case x => JArray(x)
      }
    }

    private def findDirect(xs: List[JValue], p: JValue => Boolean): List[JValue] = xs.flatMap {
      case JObject(l) => l.filter {
        case x if p(x) => true
        case _ => false
      }
      case JArray(l) => findDirect(l, p)
      case x if p(x) => x :: Nil
      case _ => Nil
    }

    /** XPath-like expression to query JSON fields by name. Returns all matching fields.
     * <p>
     * Example:<pre>
     * json \\ "name"
     * </pre>
     */
    def \\(nameToFind: String): JValue = {
      def find(json: JValue): List[JField] = json match {
        case JObject(l) => l.foldLeft(List[JField]())((a, e) => a ::: find(e))
        case JArray(l) => l.foldLeft(List[JField]())((a, e) => a ::: find(e))
        case field @ JField(name, value) if name == nameToFind => field :: find(value)
        case JField(_, value) => find(value)
        case _ => Nil
      }
      find(this) match {
        case x :: Nil => x
        case x => JObject(x)
      }
    }

    /** XPath-like expression to query JSON fields by type. Matches only fields on
     * next level.
     * <p>
     * Example:<pre>
     * json \ classOf[JInt]
     * </pre>
     */
    def \[A <: JValue](clazz: Class[A]): List[A#Values] =
      findDirect(children, typePredicate(clazz) _).asInstanceOf[List[A]] map { _.values }

    /** XPath-like expression to query JSON fields by type. Returns all matching fields.
     * <p>
     * Example:<pre>
     * json \\ classOf[JInt]
     * </pre>
     */
    def \\[A <: JValue](clazz: Class[A]): List[A#Values] =
      (this filter typePredicate(clazz) _).asInstanceOf[List[A]] map { _.values }

    private def typePredicate[A <: JValue](clazz: Class[A])(json: JValue) = json match {
      case x if x.getClass == clazz => true
      case _ => false
    }

    /** Return nth element from JSON.
     * Meaningful only to JArray, JObject and JField. Returns JNothing for other types.
     * <p>
     * Example:<pre>
     * JArray(JInt(1) :: JInt(2) :: Nil)(1) == JInt(2)
     * </pre>
     */
    def apply(i: Int): JValue = JNothing

    /** Return unboxed values from JSON
     * <p>
     * Example:<pre>
     * JObject(JField("name", JString("joe")) :: Nil).values == Map("name" -> "joe")
     * </pre>
     */
    def values: Values

    /** Return direct child elements.
     * <p>
     * Example:<pre>
     * JArray(JInt(1) :: JInt(2) :: Nil).children == List(JInt(1), JInt(2))
     * </pre>
     */
    def children = this match {
      case JObject(l) => l
      case JArray(l) => l
      case JField(n, v) => List(v)
      case _ => Nil
    }

    /** Return a combined value by folding over JSON by applying a function <code>f</code>
     * for each element. The initial value is <code>z</code>.
     */
    def fold[A](z: A)(f: (A, JValue) => A): A = {
      def rec(acc: A, v: JValue) = {
        val newAcc = f(acc, v)
        v match {
          case JObject(l) => l.foldLeft(newAcc)((a, e) => e.fold(a)(f))
          case JArray(l) => l.foldLeft(newAcc)((a, e) => e.fold(a)(f))
          case JField(_, value) => value.fold(newAcc)(f)
          case _ => newAcc
        }
      }
      rec(z, this)
    }

    /** Return a new JValue resulting from applying the given function <code>f</code>
     * to each element in JSON.
     * <p>
     * Example:<pre>
     * JArray(JInt(1) :: JInt(2) :: Nil) map { case JInt(x) => JInt(x+1); case x => x }
     * </pre>
     */
    def map(f: JValue => JValue): JValue = {
      def rec(v: JValue): JValue = v match {
        case JObject(l) => f(JObject(l.map(f => rec(f) match {
          case x: JField => x
          case x => JField(f.name, x)
        })))
        case JArray(l) => f(JArray(l.map(rec)))
        case JField(name, value) => f(JField(name, rec(value)))
        case x => f(x)
      }
      rec(this)
    }

    /** Return the first element from JSON which matches the given predicate.
     * <p>
     * Example:<pre>
     * JArray(JInt(1) :: JInt(2) :: Nil) find { _ == JInt(2) } == Some(JInt(2))
     * </pre>
     */
    def find(p: JValue => Boolean): Option[JValue] = {
      def find(json: JValue): Option[JValue] = {
        if (p(json)) return Some(json)
        json match {
          case JObject(l) => l.flatMap(find _).firstOption
          case JArray(l) => l.flatMap(find _).firstOption
          case JField(_, value) => find(value)
          case _ => None
        }
      }
      find(this)
    }

    /** Return a List of all elements which matches the given predicate.
     * <p>
     * Example:<pre>
     * JArray(JInt(1) :: JInt(2) :: Nil) filter { case JInt(x) => x > 1; case _ => false }
     * </pre>
     */
    def filter(p: JValue => Boolean): List[JValue] =
      fold(List[JValue]())((acc, e) => if (p(e)) e :: acc else acc).reverse

    /** Concatenate with another JSON.
     * This is a concatenation monoid: (JValue, ++, JNothing)
     * <p>
     * Example:<pre>
     * JArray(JInt(1) :: JInt(2) :: Nil) ++ JArray(JInt(3) :: Nil) ==
     * JArray(List(JInt(1), JInt(2), JInt(3)))
     * </pre>
     */
    def ++(other: JValue) = {
      def append(value1: JValue, value2: JValue): JValue = (value1, value2) match {
        case (JNothing, x) => x
        case (x, JNothing) => x
        case (JObject(xs), x: JField) => JObject(xs ::: List(x))
        case (x: JField, JObject(xs)) => JObject(x :: xs)
        case (JArray(xs), JArray(ys)) => JArray(xs ::: ys)
        case (JArray(xs), v: JValue) => JArray(xs ::: List(v))
        case (v: JValue, JArray(xs)) => JArray(v :: xs)
        case (f1: JField, f2: JField) => JObject(f1 :: f2 :: Nil)
        case (JField(n, v1), v2: JValue) => JField(n, append(v1, v2))
        case (x, y) => JArray(x :: y :: Nil)
      }
      append(this, other)
    }

    /** Return a JSON where all elements matching the given predicate are removed.
     * <p>
     * Example:<pre>
     * JArray(JInt(1) :: JInt(2) :: JNull :: Nil) remove { _ == JNull }
     * </pre>
     */
    def remove(p: JValue => Boolean): JValue = this map {
      case x if p(x) => JNothing
      case x => x
    }

    /** Extract a case class from a JSON.
     * <p>
     * Example:<pre>
     * case class Person(name: String)
     * JObject(JField("name", JString("joe")) :: Nil).extract[Foo] == Person("joe")
     * </pre>
     */
<<<<<<< HEAD
    def extract[A](implicit formats: Formats, mf: scala.reflect.Manifest[A]) =
=======
    def extract[A](implicit formats: Formats, mf: scala.reflect.Manifest[A]): A = 
>>>>>>> 487d3fce
      Extraction.extract(this)(formats, mf)

    /** Extract a case class from a JSON.
     * <p>
     * Example:<pre>
     * case class Person(name: String)
     * JObject(JField("name", JString("joe")) :: Nil).extractOpt[Foo] == Some(Person("joe"))
     * </pre>
     */
    def extractOpt[A](implicit formats: Formats, mf: scala.reflect.Manifest[A]): Option[A] = 
      Extraction.extractOpt(this)(formats, mf)
  }

  case object JNothing extends JValue {
    type Values = None.type
    def values = None
  }
  case object JNull extends JValue {
    type Values = Null
    def values = null
  }
  case class JString(s: String) extends JValue {
    type Values = String
    def values = s
  }
  case class JDouble(num: Double) extends JValue {
    type Values = Double
    def values = num
  }
  case class JInt(num: BigInt) extends JValue {
    type Values = BigInt
    def values = num
  }
  case class JBool(value: Boolean) extends JValue {
    type Values = Boolean
    def values = value
  }
  case class JField(name: String, value: JValue) extends JValue {
    type Values = (String, value.Values)
    def values = (name, value.values)
    override def apply(i: Int): JValue = value(i)
  }
  case class JObject(obj: List[JField]) extends JValue {
    type Values = Map[String, Any]
    def values = Map() ++ obj.map(_.values : (String, Any))
  }
  case class JArray(arr: List[JValue]) extends JValue {
    type Values = List[Any]
    def values = arr.map(_.values)
    override def apply(i: Int): JValue = arr(i)
  }

  /** Renders JSON.
   * @see Printer#compact
   * @see Printer#pretty
   */
  def render(value: JValue): Document = value match {
    case null          => text("null")
    case JBool(true)   => text("true")
    case JBool(false)  => text("false")
    case JDouble(n)    => text(n.toString)
    case JInt(n)       => text(n.toString)
    case JNull         => text("null")
    case JNothing      => error("can't render 'nothing'")
    case JString(null) => text("null")
    case JString(s)    => text("\"" + quote(s) + "\"")
    case JArray(arr)   => text("[") :: series(trimArr(arr).map(render(_))) :: text("]")
    case JField(n, v)  => text("\"" + n + "\":") :: render(v)
    case JObject(obj)  =>
      val nested = break :: fields(trimObj(obj).map(f => text("\"" + f.name + "\":") :: render(f.value)))
      text("{") :: nest(2, nested) :: break :: text("}")
  }

  private def trimArr(xs: List[JValue]) = xs.filter(_ != JNothing)
  private def trimObj(xs: List[JField]) = xs.filter(_.value != JNothing)
  private def fold(docs: List[Document]) = docs.foldLeft[Document](empty)(_ :: _)
  private def series(docs: List[Document]) = fold(punctuate(text(","), docs))
  private def fields(docs: List[Document]) = fold(punctuate(text(",") :: break, docs))
  private def punctuate(p: Document, docs: List[Document]): List[Document] = docs match {
    case Nil => Nil
    case List(d) => List(d)
    case d :: ds => (d :: p) :: punctuate(p, ds)
  }

  private def quote(s: String) = (s.map {
      case '"'  => "\\\""
      case '\\' => "\\\\"
      case '\b' => "\\b"
      case '\f' => "\\f"
      case '\n' => "\\n"
      case '\r' => "\\r"
      case '\t' => "\\t"
      case c if ((c >= '\u0000' && c < '\u001f') || (c >= '\u0080' && c < '\u00a0') || (c >= '\u2000' && c < '\u2100')) => "\\u%04x".format(c: Int)
      case c => c
    }).mkString
}

/** Basic implicit conversions from primitive types into JSON.
 * Example:<pre>
 * import net.liftweb.json.Implicits._
 * JObject(JField("name", "joe") :: Nil) == JObject(JField("name", JString("joe")) :: Nil)
 * </pre>
 */
object Implicits extends Implicits
trait Implicits {
  import JsonAST._

  implicit def int2jvalue(x: Int) = JInt(x)
  implicit def long2jvalue(x: Long) = JInt(x)
  implicit def bigint2jvalue(x: BigInt) = JInt(x)
  implicit def double2jvalue(x: Double) = JDouble(x)
  implicit def bigdecimal2jvalue(x: BigDecimal) = JDouble(x.doubleValue)
  implicit def boolean2jvalue(x: Boolean) = JBool(x)
  implicit def string2jvalue(x: String) = JString(x)
}

/** A DSL to produce valid JSON.
 * Example:<pre>
 * import net.liftweb.json.JsonDSL._
 * ("name", "joe") ~ ("age", 15) == JObject(JField("name",JString("joe")) :: JField("age",JInt(15)) :: Nil)
 * </pre>
 */
object JsonDSL extends Implicits with Printer {
  import JsonAST._

  implicit def seq2jvalue[A <% JValue](s: Seq[A]) = JArray(s.toList.map { a => val v: JValue = a; v })
  implicit def option2jvalue[A <% JValue](opt: Option[A]): JValue = opt match {
    case Some(x) => x
    case None => JNothing
  }

  implicit def symbol2jvalue(x: Symbol) = JString(x.name)
  implicit def pair2jvalue[A <% JValue](t: (String, A)) = JObject(List(JField(t._1, t._2)))
  implicit def list2jvalue(l: List[JField]) = JObject(l)
  implicit def jobject2assoc(o: JObject) = new JsonListAssoc(o.obj)
  implicit def pair2Assoc[A <% JValue](t: (String, A)) = new JsonAssoc(t)

  class JsonAssoc[A <% JValue](left: (String, A)) {
    def ~[B <% JValue](right: (String, B)) = {
      val l: JValue = left._2
      val r: JValue = right._2
      JObject(JField(left._1, l) :: JField(right._1, r) :: Nil)
    }

    def ~(right: JObject) = {
      val l: JValue = left._2
      JObject(JField(left._1, l) :: right.obj)
    }
  }

  class JsonListAssoc(left: List[JField]) {
    def ~(right: (String, JValue)) = JObject(left ::: List(JField(right._1, right._2)))
    def ~(right: JObject) = JObject(left ::: right.obj)
  }
}

/** Printer converts JSON to String.
 * Before printing a <code>JValue</code> needs to be rendered into scala.text.Document.
 * <p>
 * Example:<pre>
 * pretty(render(json))
 * </pre>
 *
 * @see net.liftweb.json.JsonAST#render
 */
object Printer extends Printer
trait Printer {
  import java.io._
  import scala.text._

  /** Compact printing (no whitespace etc.)
   */
  def compact(d: Document): String = compact(d, new StringWriter).toString

  /** Compact printing (no whitespace etc.)
   */
  def compact[A <: Writer](d: Document, out: A): A = {
    def layout(doc: Document): Unit = doc match {
      case DocText(s)      => out.write(s)
      case DocCons(d1, d2) => layout(d1); layout(d2)
      case DocBreak        =>
      case DocNest(_, d)   => layout(d)
      case DocGroup(d)     => layout(d)
      case DocNil          =>
    }
    layout(d)
    out.flush
    out
  }

  /** Pretty printing.
   */
  def pretty(d: Document): String = pretty(d, new StringWriter).toString

  /** Pretty printing.
   */
  def pretty[A <: Writer](d: Document, out: A): A = {
    d.format(0, out)
    out
  }
}

}
}<|MERGE_RESOLUTION|>--- conflicted
+++ resolved
@@ -244,11 +244,7 @@
      * JObject(JField("name", JString("joe")) :: Nil).extract[Foo] == Person("joe")
      * </pre>
      */
-<<<<<<< HEAD
-    def extract[A](implicit formats: Formats, mf: scala.reflect.Manifest[A]) =
-=======
     def extract[A](implicit formats: Formats, mf: scala.reflect.Manifest[A]): A = 
->>>>>>> 487d3fce
       Extraction.extract(this)(formats, mf)
 
     /** Extract a case class from a JSON.
