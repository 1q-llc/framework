/*
 * Copyright 2006-2010 WorldWide Conferencing, LLC
 *
 * Licensed under the Apache License, Version 2.0 (the "License");
 * you may not use this file except in compliance with the License.
 * You may obtain a copy of the License at
 *
 *     http://www.apache.org/licenses/LICENSE-2.0
 *
 * Unless required by applicable law or agreed to in writing, software
 * distributed under the License is distributed on an "AS IS" BASIS,
 * WITHOUT WARRANTIES OR CONDITIONS OF ANY KIND, either express or implied.
 * See the License for the specific language governing permissions and
 * limitations under the License.
 */

package net.liftweb {
package util {

import common._

object ListHelpers extends ListHelpers

/**
 * The ListHelpers trait provides useful functions which can be applied to Lists.<p/>
 */
trait ListHelpers {

  /**
   * Returns a Full can with the first element x of the list in
   * for which f(x) evaluates to true. If f(x) evaluates to false
   * for every x, then an Empty can is returned.
   *
   * @param in  a list of elements to which f can be applied
   * @param f   a function that can be applied to elements of in
   *
   * @return a Box containing the found element (or Empty if not found)
   */
  def first_?[B](in: Seq[B])(f: => B => Boolean): Box[B] =
    Box(in.find(f))

  /**
   * Returns the first application of f to an element of in that
   * results in a Full can. If f applied to an element of in results
   * in an Empty can, then f will be applied to the rest of the
   * elements of in until a Full can results. If the list runs out
   * then an Empty can is returned.
   *
   * @param in  a list of elements to which f can be applied
   * @param f   a function that can be applied to elements of in
   *
   * @return a Box containing the first Full can or Empty if f never returns a Full can
   */
  def first[B, C](in: Seq[B])(_f: B => Box[C]): Box[C] = {
    val f: B => Iterable[C] = _f andThen Box.box2Iterable[C]
<<<<<<< HEAD
    Box(in.view.flatMap(f).headOption)
=======
    Box(in.projection.flatMap(f).headOption)
>>>>>>> 5a12ef89
  }

  /**
   * This class add a case insensitive get to a List of Pairs of String, as if it was a Map
   */
  class ListMapish(val theList: Seq[(String, String)]) {
    /**
     * Return a Box containing the second element of the first pair having key as the first element
     * The comparison is made ignoring the case of the keys
     *
     * @param key the string to find
     *
     * @return a Full can containing the found value or Empty
     */
    def ciGet(swhat: String): Box[String] = {
      val what = swhat.toLowerCase
      def tGet(in: Seq[(String, String)]): Box[String] =
        in match {
          case Nil => Empty
          case x :: xs if (x._1.toLowerCase == what) => Full(x._2)
          case x :: xs => tGet(xs)
        }
      tGet(theList)
    }
  }

  /** adds the ciGet method to a List of Pairs of Strings */
  implicit def listToListMapish(in: Seq[(String, String)]): ListMapish = new ListMapish(in)

  /**
   * Convert a java.util.Enumeration to a List[T]
   */
  def enumToList[T](enum: _root_.java.util.Enumeration[T]): List[T] = {
    if (enum.hasMoreElements) {
      val next = enum.nextElement
      next :: enumToList(enum)
    } else Nil
  }

  /**
   * Convert a java.util.Enumeration to a List[String] using the toString method on each element
   */
  def enumToStringList[C](enum: _root_.java.util.Enumeration[C]): List[String] =
    if (enum.hasMoreElements) enum.nextElement.toString :: enumToStringList(enum) else Nil

  /**
   * Return the first element of a List or a default value if the list is empty
   */
  def head[T](l: Seq[T], deft: => T) = l.headOption.getOrElse(deft)

  /**
   * Return a list containing the element f if the expression is true
   */
  def listIf[T](expr: Boolean)(f: => T): List[T] = if (expr) List(f) else Nil

  /**
   * Given an incoming list, return a set of lists that is the original list rotated through all its positions
   *
   * @param in the list to rotate
   *
   * @return all the rotations of the list
   */
  def rotateList[T](in: Seq[T]): List[List[T]] = {
    def doIt(in: List[T], cnt: Int): List[List[T]] = ((in, cnt): @unchecked) match {
      case (_, 0) => Nil
      case (x :: xs, cnt) => in :: doIt(xs ::: List(x), cnt - 1)
    }
    doIt(in.toList, in.length)
  }

  /**
   * Given a list, return all the permutations of the list.
   *
   * @param in -- the list
   *
   * @return all the permutations of the list
   */
  def permuteList[T](in: Seq[T]): List[List[T]] = (in.toList: @unchecked) match {
    case Nil => Nil
    case x :: Nil => List(List(x))
    case xs => rotateList(xs).flatMap(x => (x: @unchecked) match {case x :: xs => permuteList(xs).map(x :: _) case _ => Nil})
  }

  /**
   * Given a list, return all the permutations including the removal of items (does not return a Nil list unless in is Nil).
   *
   * @param in the list to permute
   *
   * @return all the permutations of the list including sublists, sorted in longest to shortest
   */
  def permuteWithSublists[T](in: Seq[T]): List[List[T]] = {
    def internal(in: List[T]): List[List[T]] = in match {
      case Nil => Nil
      case x :: Nil => List(List(x))
      case xs => val rot = rotateList(xs)
      val ret = rot.flatMap(z => (z: @unchecked) match {case x :: xs => permuteList(xs).map(x :: _)})
      ret ::: rot.map(z => (z: @unchecked) match {case x :: xs => xs}).flatMap(internal(_))
    }
    internal(in.toList).removeDuplicates.sortWith(_.length > _.length)
  }

  /** Add utility methods to Lists */
  implicit def toSuperList[T](in: List[T]): SuperList[T] = new SuperList(in)

  /** Add utility methods to Lists */
  class SuperList[T](val what: List[T]) {
    /** permute the elements of a list */
    def permute = permuteList(what)

    /** return all the permuations of a list */
    def rotate = rotateList(what)

    /** return all the permuations of a list, including its sublists */
    def permuteAll = permuteWithSublists(what)

    /** return the first element of a list or a default element of the same type */
    def headOr(other: => T): T = head(what, other)

    /** return the list if not empty or another list */
    def or(other: => List[T]): List[T] = if (!what.isEmpty) what else other

    /** return a string with all elements toString values appended */
    def str: String = what.mkString("")

    /** return all elements separated by a comma */
    def comma: String = what.mkString(", ")

    /** alias for mkString */
    def join(str: String) = what.mkString(str)

    /** return true if not empty */
    def ? : Boolean = !what.isEmpty

    /** return a new list where the element at position pos is replaced with another element */
    def replace(pos: Int, withWhat: T): List[T] = {
      def repl(pos: Int, withWhat: T, rest: List[T]): List[T] = rest match {
        case Nil => Nil
        case x :: xs if pos <= 0 => withWhat :: xs
        case x :: xs => x :: repl(pos - 1, withWhat, xs)
      }
      repl(pos, withWhat, what)
    }
  }
}

}
}<|MERGE_RESOLUTION|>--- conflicted
+++ resolved
@@ -36,7 +36,7 @@
    *
    * @return a Box containing the found element (or Empty if not found)
    */
-  def first_?[B](in: Seq[B])(f: => B => Boolean): Box[B] =
+  def first_? [B](in: Seq[B])(f: => B => Boolean): Box[B] =
     Box(in.find(f))
 
   /**
@@ -51,13 +51,9 @@
    *
    * @return a Box containing the first Full can or Empty if f never returns a Full can
    */
-  def first[B, C](in: Seq[B])(_f: B => Box[C]): Box[C] = {
+  def first[B,C](in: Seq[B])(_f : B => Box[C]): Box[C] = {
     val f: B => Iterable[C] = _f andThen Box.box2Iterable[C]
-<<<<<<< HEAD
     Box(in.view.flatMap(f).headOption)
-=======
-    Box(in.projection.flatMap(f).headOption)
->>>>>>> 5a12ef89
   }
 
   /**
@@ -75,11 +71,11 @@
     def ciGet(swhat: String): Box[String] = {
       val what = swhat.toLowerCase
       def tGet(in: Seq[(String, String)]): Box[String] =
-        in match {
-          case Nil => Empty
-          case x :: xs if (x._1.toLowerCase == what) => Full(x._2)
-          case x :: xs => tGet(xs)
-        }
+      in match {
+        case Nil => Empty
+        case x :: xs if (x._1.toLowerCase == what) => Full(x._2)
+        case x :: xs => tGet(xs)
+      }
       tGet(theList)
     }
   }
