/*
 * Copyright 2007-2010 WorldWide Conferencing, LLC
 *
 * Licensed under the Apache License, Version 2.0 (the "License");
 * you may not use this file except in compliance with the License.
 * You may obtain a copy of the License at
 *
 *     http://www.apache.org/licenses/LICENSE-2.0
 *
 * Unless required by applicable law or agreed to in writing, software
 * distributed under the License is distributed on an "AS IS" BASIS,
 * WITHOUT WARRANTIES OR CONDITIONS OF ANY KIND, either express or implied.
 * See the License for the specific language governing permissions and
 * limitations under the License.
 */

package net.liftweb {
package record {
package field {

import scala.reflect.Manifest
import scala.xml._
import net.liftweb.util._
import net.liftweb.common._
import net.liftweb.http.{S, SHtml}
import net.liftweb.http.js._
import S._
import Helpers._
import JE._


class EnumField[OwnerType <: Record[OwnerType], EnumType <: Enumeration](rec: OwnerType, enum: EnumType)(implicit m: Manifest[EnumType#Value])
  extends Field[EnumType#Value, OwnerType]
{
  def this(rec: OwnerType, enum: EnumType, value: EnumType#Value)(implicit m: Manifest[EnumType#Value]) = {
    this(rec, enum)
    set(value)
  }

  def this(rec: OwnerType, enum: EnumType, value: Box[EnumType#Value])(implicit m: Manifest[EnumType#Value]) = {
    this(rec, enum)
    setBox(value)
  }

  def owner = rec

  def toInt: Box[Int] = valueBox.map(_.id)

  def fromInt(in: Int): Box[EnumType#Value] = tryo(enum(in))

  def setFromAny(in: Any): Box[EnumType#Value] = in match {
    case     (value: Int)    => setBox(fromInt(value))
    case Some(value: Int)    => setBox(fromInt(value))
    case Full(value: Int)    => setBox(fromInt(value))
    case (value: Int)::_     => setBox(fromInt(value))
    case     (value: Number) => setBox(fromInt(value.intValue))
    case Some(value: Number) => setBox(fromInt(value.intValue))
    case Full(value: Number) => setBox(fromInt(value.intValue))
    case (value: Number)::_  => setBox(fromInt(value.intValue))
    case _                   => genericSetFromAny(in)
  }

  def setFromString(s: String): Box[EnumType#Value] = setBox(asInt(s).flatMap(fromInt))

  /** Label for the selection item representing Empty, show when this field is optional. Defaults to the empty string. */
  def emptyOptionLabel: String = ""

  /**
   * Build a list of (value, label) options for a select list.  Return a tuple of (Box[String], String) where the first string
   * is the value of the field and the second string is the Text name of the Value.
   */
  def buildDisplayList: List[(Box[EnumType#Value], String)] = {
    val options = enum.map(a => (Full(a), a.toString)).toList
    if (optional_?) (Empty, emptyOptionLabel)::options else options
  }
          

  private def elem = SHtml.selectObj[Box[EnumType#Value]](buildDisplayList, Full(valueBox), setBox(_)) % ("tabindex" -> tabIndex.toString)

  def toForm = {
    var el = elem

    uniqueFieldId match {
      case Full(id) =>
        <div id={id+"_holder"}><div><label for={id+"_field"}>{displayName}</label></div>{el % ("id" -> (id+"_field"))}<lift:msg id={id}/></div>
      case _ => <div>{el}</div>
    }

  }

  def asXHtml: NodeSeq = {
    var el = elem

    uniqueFieldId match {
      case Full(id) => el % ("id" -> (id+"_field"))
      case _ => el
    }
  }

<<<<<<< HEAD
 def defaultValue: EnumType#Value = enum.iterator.next
=======
 def defaultValue: EnumType#Value = enum.elements.next
>>>>>>> 23a50cb7

 def asJs = valueBox.map(_ => Str(toString)) openOr JsNull

}

import _root_.java.sql.{ResultSet, Types}
import _root_.net.liftweb.mapper.{DriverType}

/**
 * An enum field holding DB related logic
 */
abstract class DBEnumField[OwnerType <: DBRecord[OwnerType], EnumType <: Enumeration](rec: OwnerType, enum: EnumType)(implicit m: Manifest[EnumType#Value])
  extends EnumField[OwnerType, EnumType](rec, enum) with JDBCFieldFlavor[Integer]
{
  def targetSQLType = Types.VARCHAR

  /**
   * Given the driver type, return the string required to create the column in the database
   */
  def fieldCreatorString(dbType: DriverType, colName: String): String = colName + " " + dbType.enumColumnType

  def jdbcFriendly(field: String) = new _root_.java.lang.Integer(this.toInt openOr defaultValue.id)

}

}
}
}<|MERGE_RESOLUTION|>--- conflicted
+++ resolved
@@ -73,7 +73,7 @@
     val options = enum.map(a => (Full(a), a.toString)).toList
     if (optional_?) (Empty, emptyOptionLabel)::options else options
   }
-          
+
 
   private def elem = SHtml.selectObj[Box[EnumType#Value]](buildDisplayList, Full(valueBox), setBox(_)) % ("tabindex" -> tabIndex.toString)
 
@@ -97,11 +97,7 @@
     }
   }
 
-<<<<<<< HEAD
  def defaultValue: EnumType#Value = enum.iterator.next
-=======
- def defaultValue: EnumType#Value = enum.elements.next
->>>>>>> 23a50cb7
 
  def asJs = valueBox.map(_ => Str(toString)) openOr JsNull
 
