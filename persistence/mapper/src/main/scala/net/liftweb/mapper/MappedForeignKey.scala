/*
 * Copyright 2006-2011 WorldWide Conferencing, LLC
 *
 * Licensed under the Apache License, Version 2.0 (the "License");
 * you may not use this file except in compliance with the License.
 * You may obtain a copy of the License at
 *
 *     http://www.apache.org/licenses/LICENSE-2.0
 *
 * Unless required by applicable law or agreed to in writing, software
 * distributed under the License is distributed on an "AS IS" BASIS,
 * WITHOUT WARRANTIES OR CONDITIONS OF ANY KIND, either express or implied.
 * See the License for the specific language governing permissions and
 * limitations under the License.
 */

package net.liftweb
package mapper

import common._


import scala.xml.{NodeSeq, Text, Elem}
import http.{js, S, SHtml}
import js._
import S.?
import json._
import util.FieldError


/**
 * A trait that defines foreign key references
 */
trait BaseForeignKey extends BaseMappedField {

  type KeyType
  type KeyedForeignType <: KeyedMapper[KeyType, KeyedForeignType]

  type OwnerType <: Mapper[OwnerType]

  /**
   * Is the key defined?
   */
  def defined_? : Boolean

  /**
   * get the object referred to by this foreign key
   */

  def dbKeyToTable: BaseMetaMapper

  def dbKeyToColumn: BaseMappedField

  def findFor(key: KeyType): List[OwnerType]

  def findFor(key: KeyedForeignType): List[OwnerType]

  /**
   * Called when Schemifier adds a foreign key.  Return a function that will be called when Schemifier
   * is done with the schemification.
   */
  def dbAddedForeignKey: Box[() => Unit]
}


object MappedForeignKey {
  implicit def getObj[KeyType,
          MyOwner <: Mapper[MyOwner],
          Other <: KeyedMapper[KeyType,
             Other]](in:
               MappedForeignKey[KeyType,
                    MyOwner,
                    Other]):
  Box[Other] = in.obj
}

/**
 * The Trait that defines a field that is mapped to a foreign key
 */
trait MappedForeignKey[KeyType, MyOwner <: Mapper[MyOwner], Other <: KeyedMapper[KeyType, Other]]
extends MappedField[KeyType, MyOwner]
with LifecycleCallbacks {
  type FieldType <: KeyType
  // type ForeignType <: KeyedMapper[KeyType, Other]

  /**
   * What's the MetaMapper for the foreign key
   */
  def foreignMeta: KeyedMetaMapper[KeyType, Other]

  /**
   * Make sure the MetaMapper for the KeyedMapper we're checking
   * is in fact the same one as we are associated with.  Issue #532.
   */
  private def checkTypes(km: KeyedMapper[KeyType, _]): Boolean =
    km.getSingleton eq foreignMeta

  override def equals(other: Any) = other match {
    case km: KeyedMapper[KeyType, Other] if checkTypes(km) => this.get == km.primaryKeyField.get
    case _ => super.equals(other)
  }

  def dbKeyToTable: KeyedMetaMapper[KeyType, Other]

  def validSelectValues: Box[List[(KeyType, String)]] = Empty


  def immutableMsg: NodeSeq = Text(?("Can't change"))

  override def _toForm: Box[Elem] = Full(validSelectValues.flatMap{
      case Nil => Empty

      case xs =>
        Full(SHtml.selectObj(xs, Full(this.get), this.set))
    }.openOr(<span>{immutableMsg}</span>))

  /**
   * Is the key defined
   */
  def defined_? : Boolean

  /**
   * Is the obj field cached
   */
  def cached_? : Boolean = synchronized{ _calcedObj}

  override protected def dirty_?(b: Boolean) = synchronized { // issue 165
    // invalidate if the primary key has changed Issue 370
    if (_obj.isEmpty || (_calcedObj && _obj.isDefined &&
       _obj.openOrThrowException("_obj was just checked as full.").primaryKeyField.get != this.i_is_!)) {
      _obj = Empty
      _calcedObj = false
    }
    super.dirty_?(b)
  }

  /**
   * Some people prefer the name foreign to materialize the
   * foreign reference.  This is a proxy to the obj method.
   */
  def foreign: Box[Other] = obj

  /**
   * Load and cache the record that this field references
   */
  def obj: Box[Other] = synchronized {
    if (!_calcedObj) {
      _calcedObj = true
      this._obj = if(defined_?) dbKeyToTable.find(i_is_!) else Empty
    }
    _obj
  }

  private[mapper] def _primeObj(obj: Box[Any]) =
    primeObj(obj.asInstanceOf[Box[Other]])

  /**
   * Prime the reference of this FK reference
   */
  def primeObj(obj: Box[Other]) = synchronized {
    _obj = obj
    _calcedObj = true
  }

  private var _obj: Box[Other] = Empty
  private var _calcedObj = false


  /**
   * Set the value from a possible instance of the foreign mapper class.
   * v will be cached in obj.
   * If v is Empty, set the value to defaultValue (-1)
   * @return the Mapper containing this field
   */
  def apply(v: Box[Other]): MyOwner = {
    apply(v.dmap(defaultValue)(_.primaryKeyField.get))
    primeObj(v)
    fieldOwner
  }

  /**
   * Set the value from an instance of the foreign mapper class.
   * obj will be set to Full(v)
   * @return the Mapper containing this field
   */
  def apply(v: Other): MyOwner = {
    apply(v.primaryKeyField.get)
    primeObj(Full(v))
    fieldOwner
  }

  /**
   * This method, which gets called when the mapper class is going to be saved,
   * sets the field's value from obj if it's set to the default (!defined_?).
   * Overrides LifecycleCallbacks.beforeSave
   */
  override def beforeSave {
    if(!defined_?)
      for(o <- obj)
        set(o.primaryKeyField.get)
    super.beforeSave
  }

  /**
   * A validation function that checks that obj is nonempty
   */
  val valHasObj = (value: Long) =>
    if (obj.isEmpty) List(FieldError(this, scala.xml.Text("Required field: " + name)))
    else Nil
}


@deprecated("Functionality folded into MappedForeignKey, so just use MappedLongForeignKey. Will be removed in 2.5", "2.4")
class LongMappedMapper[T<:Mapper[T], O<:KeyedMapper[Long,O]](theOwner: T, foreign: => KeyedMetaMapper[Long, O])
  extends MappedLongForeignKey[T,O](theOwner, foreign)


@deprecated("Functionality folded into MappedForeignKey, so just use MappedLongForeignKey. Will be removed in 2.5", "2.4")
trait LongMappedForeignMapper[T<:Mapper[T],O<:KeyedMapper[Long,O]]
                              extends MappedLongForeignKey[T,O]


abstract class MappedLongForeignKey[T<:Mapper[T],O<:KeyedMapper[Long, O]](theOwner: T, _foreignMeta: => KeyedMetaMapper[Long, O])
extends MappedLong[T](theOwner) with MappedForeignKey[Long,T,O] with BaseForeignKey {
  def defined_? = i_is_! > 0L

  def foreignMeta = _foreignMeta

<<<<<<< HEAD
  def box: Box[Long] = if (defined_?) Full(is) else Empty
=======
  @deprecated("Use 'box' instead", "2.4")
  def can: Box[Long] = if (defined_?) Full(get) else Empty

  def box: Box[Long] = if (defined_?) Full(get) else Empty
>>>>>>> fd38c7a4

  type KeyType = Long
  type KeyedForeignType = O
  type OwnerType = T

  override def jdbcFriendly(field : String) = if (defined_?) new java.lang.Long(i_is_!) else null
  override def jdbcFriendly = if (defined_?) new java.lang.Long(i_is_!) else null

  lazy val dbKeyToTable: KeyedMetaMapper[Long, O] = foreignMeta

  def dbKeyToColumn = dbKeyToTable.primaryKeyField

  override def dbIndexed_? = true

  override def dbForeignKey_? = true


  def asSafeJs(obs: Box[KeyObfuscator]): JsExp =
  obs.map(o => JE.Str(o.obscure(dbKeyToTable, get))).openOr(JE.Num(get))

  override def asJsExp: JsExp = if (defined_?) super.asJsExp else JE.JsNull

  override def asJsonValue: Box[JsonAST.JValue] =
    if (defined_?) super.asJsonValue else Full(JsonAST.JNull)

  override def setFromAny(in: Any): Long =
  in match {
    case JsonAST.JNull => this.set(0L)
    case JsonAST.JInt(bigint) => this.set(bigint.longValue)
    case o => super.setFromAny(o)
  }

  /**
   * Called when Schemifier adds a foreign key.  Return a function that will be called when Schemifier
   * is done with the schemification.
   */
  def dbAddedForeignKey: Box[() => Unit] = Empty

  override def toString = if (defined_?) super.toString else "NULL"

  def findFor(key: KeyType): List[OwnerType] = theOwner.getSingleton.findAll(By(this, key))

  def findFor(key: KeyedForeignType): List[OwnerType] = theOwner.getSingleton.findAll(By(this, key))

  // def +(in: Long): Long = is + in

  /**
   * Given the driver type, return the string required to create the column in the database
   */
  override def fieldCreatorString(dbType: DriverType, colName: String): String = colName + " " + dbType.longForeignKeyColumnType  + notNullAppender()

}

abstract class MappedStringForeignKey[T<:Mapper[T],O<:KeyedMapper[String, O]](override val fieldOwner: T, foreign: => KeyedMetaMapper[String, O],override val maxLen: Int)
extends MappedString[T](fieldOwner, maxLen) with MappedForeignKey[String,T,O] with BaseForeignKey {
  def defined_? = i_is_! ne null

  type KeyType = String
  type KeyedForeignType = O
  type OwnerType = T

  override def jdbcFriendly(field: String) = i_is_!
  override def jdbcFriendly = i_is_!

  def dbKeyToTable: KeyedMetaMapper[String, O] = foreign
  def dbKeyToColumn = dbKeyToTable.primaryKeyField

  override def dbIndexed_? = true

  override def dbForeignKey_? = true

  def asSafeJs(obs: Box[KeyObfuscator]): JsExp =
    obs.map(o => JE.Str(o.obscure(dbKeyToTable, get))).openOr(JE.Str(get))

  /**
   * Called when Schemifier adds a foreign key.  Return a function that will be called when Schemifier
   * is done with the schemification.
   */
  def dbAddedForeignKey: Box[() => Unit] = Empty

  override def toString = if (defined_?) super.toString else "NULL"

  def set(v: Box[O]): T = {
    val toSet: String = v match {
      case Full(i) => i.primaryKeyField.get
      case _ => null
    }

    this(toSet)
  }

  def findFor(key: KeyType): List[OwnerType] = fieldOwner.getSingleton.findAll(By(this, key))

  def findFor(key: KeyedForeignType): List[OwnerType] = fieldOwner.getSingleton.findAll(By(this, key))

  /**
   * Given the driver type, return the string required to create the column in the database
   */
  // defect 79 override def fieldCreatorString(dbType: DriverType, colName: String): String = colName + " " + dbType.longForeignKeyColumnType

}
<|MERGE_RESOLUTION|>--- conflicted
+++ resolved
@@ -226,14 +226,7 @@
 
   def foreignMeta = _foreignMeta
 
-<<<<<<< HEAD
-  def box: Box[Long] = if (defined_?) Full(is) else Empty
-=======
-  @deprecated("Use 'box' instead", "2.4")
-  def can: Box[Long] = if (defined_?) Full(get) else Empty
-
   def box: Box[Long] = if (defined_?) Full(get) else Empty
->>>>>>> fd38c7a4
 
   type KeyType = Long
   type KeyedForeignType = O
