/*
 * Copyright 2010-2014 WorldWide Conferencing, LLC
 *
 * Licensed under the Apache License, Version 2.0 (the "License");
 * you may not use this file except in compliance with the License.
 * You may obtain a copy of the License at
 *
 *     http://www.apache.org/licenses/LICENSE-2.0
 *
 * Unless required by applicable law or agreed to in writing, software
 * distributed under the License is distributed on an "AS IS" BASIS,
 * WITHOUT WARRANTIES OR CONDITIONS OF ANY KIND, either express or implied.
 * See the License for the specific language governing permissions and
 * limitations under the License.
 */

package net.liftweb
package mongodb

import util.{ConnectionIdentifier, DefaultConnectionIdentifier}

import java.util.concurrent.ConcurrentHashMap

import scala.collection.immutable.HashSet

<<<<<<< HEAD
import com.mongodb.{DB, DBCollection, MongoClient, MongoException}

/*
* A trait for identfying Mongo instances
*/
trait MongoIdentifier {
  def jndiName: String
  override def toString() = "MongoIdentifier("+jndiName+")"
  override def hashCode() = jndiName.hashCode()
  override def equals(other: Any): Boolean = other match {
    case mi: MongoIdentifier => mi.jndiName == this.jndiName
    case _ => false
  }
}

/*
* The default MongoIdentifier
*/
case object DefaultMongoIdentifier extends MongoIdentifier {
  val jndiName = "test"
}
=======
import com.mongodb.{DB, DBCollection, Mongo, MongoClient, MongoException, MongoOptions, ServerAddress}
>>>>>>> 6646e7a9

/*
* Main Mongo object
*/
object MongoDB {

  /*
<<<<<<< HEAD
  * HashMap of MongoClient instance and db name tuples, keyed by MongoIdentifier
  */
  private val dbs = new ConcurrentHashMap[MongoIdentifier, (MongoClient, String)]
=======
  * HashMap of Mongo instance and db name tuples, keyed by ConnectionIdentifier
  */
  private val dbs = new ConcurrentHashMap[ConnectionIdentifier, (Mongo, String)]

  /*
  * Define a Mongo db
  */
  @deprecated("Use defineDb that takes a MongoClient instance.", "2.6")
  def defineDb(name: ConnectionIdentifier, address: MongoAddress) {
    dbs.put(name, (address.host.mongo, address.name))
  }
  /*
   * Define a Mongo db using a Mongo instance.
   */
  @deprecated("Use defineDb that takes a MongoClient instance.", "2.6")
  def defineDb(name: ConnectionIdentifier, mngo: Mongo, dbName: String) {
    dbs.put(name, (mngo, dbName))
  }
>>>>>>> 6646e7a9

  /**
    * Define a MongoClient db using a MongoClient instance.
    */
  def defineDb(name: ConnectionIdentifier, mngo: MongoClient, dbName: String) {
    dbs.put(name, (mngo, dbName))
  }

<<<<<<< HEAD
=======
  /*
  * Define and authenticate a Mongo db
  */
  @deprecated("Use defineDbAuth that takes a MongoClient instance.", "2.6")
  def defineDbAuth(name: ConnectionIdentifier, address: MongoAddress, username: String, password: String) {
    if (!address.db.authenticate(username, password.toCharArray))
      throw new MongoException("Authorization failed: "+address.toString)

    dbs.put(name, (address.host.mongo, address.name))
  }

  /*
  * Define and authenticate a Mongo db using a Mongo instance.
  */
  @deprecated("Use defineDbAuth that takes a MongoClient instance.", "2.6")
  def defineDbAuth(name: ConnectionIdentifier, mngo: Mongo, dbName: String, username: String, password: String) {
    if (!mngo.getDB(dbName).authenticate(username, password.toCharArray))
      throw new MongoException("Authorization failed: "+mngo.toString)

    dbs.put(name, (mngo, dbName))
  }

>>>>>>> 6646e7a9
  /**
    * Define and authenticate a Mongo db using a MongoClient instance.
    */
  def defineDbAuth(name: ConnectionIdentifier, mngo: MongoClient, dbName: String, username: String, password: String) {
    if (!mngo.getDB(dbName).authenticate(username, password.toCharArray))
      throw new MongoException("Authorization failed: "+mngo.toString)

    dbs.put(name, (mngo, dbName))
  }

  /*
  * Get a DB reference
  */
  def getDb(name: ConnectionIdentifier): Option[DB] = dbs.get(name) match {
    case null => None
    case (mngo, db) => Some(mngo.getDB(db))
  }

  /*
  * Get a Mongo collection. Gets a Mongo db first.
  */
  private def getCollection(name: ConnectionIdentifier, collectionName: String): Option[DBCollection] = getDb(name) match {
    case Some(mongo) if mongo != null => Some(mongo.getCollection(collectionName))
    case _ => None
  }

  /**
  * Executes function {@code f} with the mongo db named {@code name}.
  */
  def use[T](name: ConnectionIdentifier)(f: (DB) => T): T = {

    val db = getDb(name) match {
      case Some(mongo) => mongo
      case _ => throw new MongoException("Mongo not found: "+name.toString)
    }

    f(db)
  }

  /**
  * Executes function {@code f} with the mongo named {@code name}. Uses the default ConnectionIdentifier
  */
  def use[T](f: (DB) => T): T = {

    val db = getDb(DefaultConnectionIdentifier) match {
      case Some(mongo) => mongo
      case _ => throw new MongoException("Mongo not found: "+DefaultConnectionIdentifier.toString)
    }

    f(db)
  }

  /**
  * Executes function {@code f} with the mongo named {@code name} and collection names {@code collectionName}.
  * Gets a collection for you.
  */
  def useCollection[T](name: ConnectionIdentifier, collectionName: String)(f: (DBCollection) => T): T = {
    val coll = getCollection(name, collectionName) match {
      case Some(collection) => collection
      case _ => throw new MongoException("Mongo not found: "+collectionName+". ConnectionIdentifier: "+name.toString)
    }

    f(coll)
  }

  /**
  * Same as above except uses DefaultConnectionIdentifier
  */
  def useCollection[T](collectionName: String)(f: (DBCollection) => T): T = {
    val coll = getCollection(DefaultConnectionIdentifier, collectionName) match {
      case Some(collection) => collection
      case _ => throw new MongoException("Mongo not found: "+collectionName+". ConnectionIdentifier: "+DefaultConnectionIdentifier.toString)
    }

    f(coll)
  }

  /**
  * Executes function {@code f} with the mongo db named {@code name}. Uses the same socket
  * for the entire function block. Allows multiple operations on the same thread/socket connection
  * and the use of getLastError.
  * See: http://docs.mongodb.org/ecosystem/drivers/java-concurrency/
  */
  def useSession[T](name: ConnectionIdentifier)(f: (DB) => T): T = {

    val db = getDb(name) match {
      case Some(mongo) => mongo
      case _ => throw new MongoException("Mongo not found: "+name.toString)
    }

    // start the request
    db.requestStart
    try {
      f(db)
    }
    finally {
      // end the request
      db.requestDone
    }
  }

  /**
  * Same as above except uses DefaultConnectionIdentifier
  */
  def useSession[T](f: (DB) => T): T = {

    val db = getDb(DefaultConnectionIdentifier) match {
      case Some(mongo) => mongo
      case _ => throw new MongoException("Mongo not found: "+DefaultConnectionIdentifier.toString)
    }

    // start the request
    db.requestStart
    try {
      f(db)
    }
    finally {
      // end the request
      db.requestDone
    }
  }

  /**
    * Calls close on each MongoClient instance and clears the HashMap.
    */
  def closeAll(): Unit = {
    import scala.collection.JavaConversions._
    dbs.values.foreach { case (mngo, _) =>
      mngo.close()
    }
    dbs.clear()
  }
}<|MERGE_RESOLUTION|>--- conflicted
+++ resolved
@@ -23,31 +23,7 @@
 
 import scala.collection.immutable.HashSet
 
-<<<<<<< HEAD
-import com.mongodb.{DB, DBCollection, MongoClient, MongoException}
-
-/*
-* A trait for identfying Mongo instances
-*/
-trait MongoIdentifier {
-  def jndiName: String
-  override def toString() = "MongoIdentifier("+jndiName+")"
-  override def hashCode() = jndiName.hashCode()
-  override def equals(other: Any): Boolean = other match {
-    case mi: MongoIdentifier => mi.jndiName == this.jndiName
-    case _ => false
-  }
-}
-
-/*
-* The default MongoIdentifier
-*/
-case object DefaultMongoIdentifier extends MongoIdentifier {
-  val jndiName = "test"
-}
-=======
 import com.mongodb.{DB, DBCollection, Mongo, MongoClient, MongoException, MongoOptions, ServerAddress}
->>>>>>> 6646e7a9
 
 /*
 * Main Mongo object
@@ -55,30 +31,9 @@
 object MongoDB {
 
   /*
-<<<<<<< HEAD
-  * HashMap of MongoClient instance and db name tuples, keyed by MongoIdentifier
-  */
-  private val dbs = new ConcurrentHashMap[MongoIdentifier, (MongoClient, String)]
-=======
   * HashMap of Mongo instance and db name tuples, keyed by ConnectionIdentifier
   */
   private val dbs = new ConcurrentHashMap[ConnectionIdentifier, (Mongo, String)]
-
-  /*
-  * Define a Mongo db
-  */
-  @deprecated("Use defineDb that takes a MongoClient instance.", "2.6")
-  def defineDb(name: ConnectionIdentifier, address: MongoAddress) {
-    dbs.put(name, (address.host.mongo, address.name))
-  }
-  /*
-   * Define a Mongo db using a Mongo instance.
-   */
-  @deprecated("Use defineDb that takes a MongoClient instance.", "2.6")
-  def defineDb(name: ConnectionIdentifier, mngo: Mongo, dbName: String) {
-    dbs.put(name, (mngo, dbName))
-  }
->>>>>>> 6646e7a9
 
   /**
     * Define a MongoClient db using a MongoClient instance.
@@ -87,31 +42,6 @@
     dbs.put(name, (mngo, dbName))
   }
 
-<<<<<<< HEAD
-=======
-  /*
-  * Define and authenticate a Mongo db
-  */
-  @deprecated("Use defineDbAuth that takes a MongoClient instance.", "2.6")
-  def defineDbAuth(name: ConnectionIdentifier, address: MongoAddress, username: String, password: String) {
-    if (!address.db.authenticate(username, password.toCharArray))
-      throw new MongoException("Authorization failed: "+address.toString)
-
-    dbs.put(name, (address.host.mongo, address.name))
-  }
-
-  /*
-  * Define and authenticate a Mongo db using a Mongo instance.
-  */
-  @deprecated("Use defineDbAuth that takes a MongoClient instance.", "2.6")
-  def defineDbAuth(name: ConnectionIdentifier, mngo: Mongo, dbName: String, username: String, password: String) {
-    if (!mngo.getDB(dbName).authenticate(username, password.toCharArray))
-      throw new MongoException("Authorization failed: "+mngo.toString)
-
-    dbs.put(name, (mngo, dbName))
-  }
-
->>>>>>> 6646e7a9
   /**
     * Define and authenticate a Mongo db using a MongoClient instance.
     */
