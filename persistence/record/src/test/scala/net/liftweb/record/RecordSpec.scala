--- conflicted
+++ resolved
@@ -39,7 +39,7 @@
 /**
  * Systems under specification for Record.
  */
-object RecordSpec extends Specification  {
+object RecordSpec extends Specification {
   "Record Specification".title
 
   "Record field introspection" should {
@@ -334,19 +334,10 @@
       "get set from json string using lift-json parser" in {
         S.initIfUninitted(new LiftSession("", randomString(20), Empty)) {
           val fttrFromJson = FieldTypeTestRecord.fromJsonString(fttrJson)
+
           fttrFromJson must_== Full(fttr)
         }
       }
-<<<<<<< HEAD
-=======
-
-      "get set from json string using util.JSONParser" in {
-        S.initIfUninitted(new LiftSession("", randomString(20), Empty)) {
-          val fttrFromJSON = FieldTypeTestRecord.fromJSON(fttrJson)
-          fttrFromJSON must_== Full(fttr)
-        }
-      }
->>>>>>> 33c1b262
     }
   }
 
