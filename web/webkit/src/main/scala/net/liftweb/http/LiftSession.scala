--- conflicted
+++ resolved
@@ -608,31 +608,17 @@
     def ? = this.box openOr false
   }
 
-<<<<<<< HEAD
-  private var nmessageCallback: ConcurrentHashMap[String, S.AFuncHolder] = new ConcurrentHashMap()
-
-  @volatile private[http]  var notices: Seq[(NoticeType.Value, NodeSeq, Box[String])] = Nil
-=======
   private val nmessageCallback: ConcurrentHashMap[String, S.AFuncHolder] = new ConcurrentHashMap
 
-  private val msgCallbackSync = new Object
->>>>>>> fd38c7a4
-
-  private val nasyncComponents: ConcurrentHashMap[(Box[String], Box[String]), LiftCometActor] = new ConcurrentHashMap()
-
-<<<<<<< HEAD
-  private val nasyncById: ConcurrentHashMap[String, LiftCometActor] = new ConcurrentHashMap()
-
-  private val nmyVariables: ConcurrentHashMap[String, Any] = new ConcurrentHashMap()
-=======
-  private val nasyncComponents = new ConcurrentHashMap[(Box[String], Box[String]), LiftCometActor]()
-
-  private val nasyncById = new ConcurrentHashMap[String, LiftCometActor]()
+  @volatile private[http] var notices: Seq[(NoticeType.Value, NodeSeq, Box[String])] = Nil
+
+  private val nasyncComponents = new ConcurrentHashMap[(Box[String], Box[String]), LiftCometActor]
+
+  private val nasyncById = new ConcurrentHashMap[String, LiftCometActor]
 
   private val asyncSync = new Object
->>>>>>> fd38c7a4
-
-  private val asyncSync = new Object
+
+  private val nmyVariables = new ConcurrentHashMap[String, Any]
 
   @volatile private var onSessionEnd: List[LiftSession => Unit] = Nil
 
@@ -646,8 +632,7 @@
    * A mapping between pages denoted by RenderVersion and
    * functions to execute at the end of the page rendering
    */
-  @volatile
-  private var postPageFunctions: Map[String, PostPageFunctions] = Map()
+  @volatile private var postPageFunctions: Map[String, PostPageFunctions] = Map()
 
   /**
    * A list of AJAX requests that may or may not be pending for this
@@ -728,11 +713,7 @@
   // HttpServletRequests that have expired; these will then throw
   // NullPointerExceptions when their server name or otherwise are
   // accessed.
-<<<<<<< HEAD
   def cometForHost(hostAndPath: String): (Vector[(LiftActor, Req)], Vector[(LiftActor, Req)]) =
-=======
-  def cometForHost(hostAndPath: String): (List[(LiftActor, Req)], List[(LiftActor, Req)]) =
->>>>>>> fd38c7a4
     asyncSync.synchronized {
       cometList
     }.foldLeft((Vector[(LiftActor, Req)](), Vector[(LiftActor, Req)]())) {
@@ -767,9 +748,6 @@
     override private[liftweb] def magicSessionVar_? = true
   }
 
-  @deprecated("Use legacyIeCompatibilityMode for legacy IE detection instead. This will be removed in Lift 3.0.", "2.6")
-  val ieMode = legacyIeCompatibilityMode
-
   def terminateHint {
     if (_running_?) {
       markedForTermination = true;
@@ -782,12 +760,7 @@
    * well, you can look them up.
    */
   def findFunc(funcName: String): Option[S.AFuncHolder] =
-<<<<<<< HEAD
-    Box !! nmessageCallback.get(funcName)
-=======
     Option(nmessageCallback.get(funcName))
-
->>>>>>> fd38c7a4
 
   /**
    * Executes the user's functions based on the query parameters
@@ -797,36 +770,17 @@
   
     val toRun = {
       // get all the commands, sorted by owner,
-<<<<<<< HEAD
       (state.uploadedFiles.map(_.name) ::: state.paramNames)
         .distinct
         .flatMap { parameterName =>
-=======
-      (state.uploadedFiles.map(_.name) ::: state.paramNames).distinct.
-        flatMap { parameterName =>
->>>>>>> fd38c7a4
           val callback = Box.legacyNullTest(nmessageCallback.get(parameterName))
 
           if (callback.isEmpty)
             LiftRules.handleUnmappedParameter.vend(state, parameterName)
-<<<<<<< HEAD
-            
-          callback.map(funcHolder => RunnerHolder(parameterName, funcHolder, funcHolder.owner))
-        }
-        .sortWith {
-          case (RunnerHolder(_, _, Full(a)), RunnerHolder(_, _, Full(b))) if a < b => true
-          case (RunnerHolder(_, _, Full(a)), RunnerHolder(_, _, Full(b))) if a > b => false
-          case (RunnerHolder(an, _, Full(a)), RunnerHolder(bn, _, Full(b))) if a == b => an < bn
-          case (RunnerHolder(_, _, Full(_)), _) => false
-          case (_, RunnerHolder(_, _, Full(_))) => true
-          case (RunnerHolder(a, _, _), RunnerHolder(b, _, _)) => a < b
-          case _ => false
-        }
-=======
 
           callback.map(funcHolder => RunnerHolder(parameterName, funcHolder, funcHolder.owner)).toList
-      }.
-        sortWith {
+      }
+      .sortWith {
         case (RunnerHolder(_, _, Full(a)), RunnerHolder(_, _, Full(b))) if a < b => true
         case (RunnerHolder(_, _, Full(a)), RunnerHolder(_, _, Full(b))) if a > b => false
         case (RunnerHolder(an, _, Full(a)), RunnerHolder(bn, _, Full(b))) if a == b => an < bn
@@ -834,8 +788,8 @@
         case (_, RunnerHolder(_, _, Full(_))) => true
         case (RunnerHolder(a, _, _), RunnerHolder(b, _, _)) => a < b
         case _ => false
->>>>>>> fd38c7a4
-      }
+      }
+    }
 
     def buildFunc(i: RunnerHolder): () => Any = i.func match {
       case bfh if bfh.supportsFileParams_? =>
@@ -850,11 +804,7 @@
         val f = toRun.filter(_.owner == w)
         w match {
           // if it's going to a CometActor, batch up the commands
-<<<<<<< HEAD
-          case Full(id) if nasyncById.contains(id) => (Box !! nasyncById.get(id)).toList.flatMap(a =>
-=======
           case Full(id) if nasyncById.containsKey(id) => Option(nasyncById.get(id)).toList.flatMap(a =>
->>>>>>> fd38c7a4
             a.!?(ActionMessageSet(f.map(i => buildFunc(i)), state)) match {
               case li: List[_] => li
               case other => Nil
@@ -869,25 +819,17 @@
   /**
    * Updates the internal functions mapping
    */
-  def updateFunctionMap(funcs: Map[String, S.AFuncHolder], uniqueId: String, when: Long): Unit =
-<<<<<<< HEAD
-=======
-    msgCallbackSync.synchronized {
->>>>>>> fd38c7a4
+  def updateFunctionMap(funcs: Map[String, S.AFuncHolder], uniqueId: String, when: Long): Unit = {
     funcs.foreach {
       case (name, func) =>
         nmessageCallback.put(name,
           if (func.owner == Full(uniqueId)) func else func.duplicate(uniqueId))
     }
-
-<<<<<<< HEAD
-  def removeFunction(name: String) =
-    nmessageCallback.remove(name)
-=======
+  }
+
   def removeFunction(name: String) = {
     nmessageCallback.remove(name)
   }
->>>>>>> fd38c7a4
 
   /**
    * Set your session-specific progress listener for mime uploads
@@ -904,13 +846,8 @@
     nmessageCallback.clear()
     notices = Nil
     nasyncComponents.clear
-<<<<<<< HEAD
     nasyncById.clear
-    nmyVariables.clear()
-=======
-    nasyncById.clear()
-    myVariables = Map.empty
->>>>>>> fd38c7a4
+    nmyVariables.clear
     onSessionEnd = Nil
     postPageFunctions = Map()
     highLevelSessionDispatcher = HashMap.empty
@@ -934,15 +871,8 @@
 
   def doCometActorCleanup(): Unit = {
     import scala.collection.JavaConversions._
-<<<<<<< HEAD
-    val acl = asyncSync.synchronized {
-      this.nasyncComponents.values.toList
-    }
-
-    acl.foreach(_ ! ShutdownIfPastLifespan)
-=======
+
     this.nasyncComponents.values.foreach(_ ! ShutdownIfPastLifespan)
->>>>>>> fd38c7a4
   }
 
   /**
@@ -1017,18 +947,10 @@
         }
       }
 
-<<<<<<< HEAD
-      import scala.collection.JavaConversions._
-      nmessageCallback.entrySet().foreach {
-        case s =>
-          val k = s.getKey
-          val f = s.getValue
-=======
 
       import scala.collection.JavaConversions._
       nmessageCallback.foreach {
         case (k, f) =>
->>>>>>> fd38c7a4
           if (!f.sessionLife &&
             f.owner.isDefined &&
             (now - f.lastSeen) > LiftRules.unusedFunctionsLifeTime) {
@@ -1160,41 +1082,25 @@
       }
     }
 
-<<<<<<< HEAD
-    import scala.collection.JavaConversions._
-    (0 /: nmessageCallback.entrySet())((l, v) => l + (v.getValue.owner match {
-      case Full(owner) if (owner == ownerName) =>
-        v.getValue.lastSeen = time
-        1
-      case Empty => v.getValue.lastSeen = time
-      1
-      case _ => 0
-    }))
-=======
       import scala.collection.JavaConversions._
       (0 /: nmessageCallback)((l, v) => l + (v._2.owner match {
         case Full(owner) if (owner == ownerName) =>
           v._2.lastSeen = time
           1
-        case Empty => v._2.lastSeen = time
-        1
+        case Empty =>
+          v._2.lastSeen = time
+          1
         case _ => 0
-      }))
->>>>>>> fd38c7a4
+    }))
   }
 
   /**
    * Returns true if there are functions bound for this owner
    */
   private[http] def hasFuncsForOwner(owner: String): Boolean = {
-<<<<<<< HEAD
-   import scala.collection.JavaConversions._
-
-    !nmessageCallback.values().find(_.owner == owner).isEmpty
-=======
     import scala.collection.JavaConversions._
+
     !nmessageCallback.find(_._2.owner == owner).isEmpty
->>>>>>> fd38c7a4
   }
 
 
@@ -1212,17 +1118,10 @@
 
         SessionMaster.sendMsg(RemoveSession(this.uniqueId))
 
-<<<<<<< HEAD
-
-        asyncSync.synchronized{
-          nasyncComponents.values().foreach {
-            case comp => done ::= (() => tryo(comp ! ShutDown))
-          }
-=======
+
         import scala.collection.JavaConversions._
         nasyncComponents.foreach {
           case (_, comp) => done ::= (() => tryo(comp ! ShutDown))
->>>>>>> fd38c7a4
         }
         cleanUpSession()
         LiftSession.onShutdownSession.foreach(f => done ::= (() => f(this)))
@@ -1278,12 +1177,8 @@
             val xml = merge(rawXml, request)
 
             // snapshot for ajax calls
-<<<<<<< HEAD
-            nmessageCallback.put(S.renderVersion, S.PageStateHolder(Full(S.renderVersion), this))
-=======
             nmessageCallback.put(S.renderVersion,
               S.PageStateHolder(Full(S.renderVersion), this))
->>>>>>> fd38c7a4
 
             // But we need to update the function map because there
             // may be addition functions created during the JsToAppend processing
@@ -2564,37 +2459,28 @@
   /**
    * Finds all Comet actors by type
    */
-<<<<<<< HEAD
-  def findComet(theType: String): List[LiftCometActor] = asyncSync.synchronized {
+  def findComet(theType: String): List[LiftCometActor] = {
     import scala.collection.JavaConversions._
 
-    testStatefulFeature {
-      nasyncComponents.entrySet().toList.flatMap {v => (v.getKey, v.getValue) match {
-=======
-  def findComet(theType: String): List[LiftCometActor] = {
     testStatefulFeature {
       import scala.collection.JavaConversions._
       nasyncComponents.flatMap {
->>>>>>> fd38c7a4
         case ((Full(name), _), value) if name == theType => Full(value)
         case _ => Empty
-      }}.toList
+      }.toList
     }
   }
 
   /**
    * Find the comet actor by type and name
    */
-  def findComet(theType: String, name: Box[String]): Box[LiftCometActor] =
-<<<<<<< HEAD
+  def findComet(theType: String, name: Box[String]): Box[LiftCometActor] = {
     asyncSync.synchronized {
-    testStatefulFeature {
-      Box !! nasyncComponents.get(Full(theType) -> name)
-=======
-    testStatefulFeature {
-      Box.legacyNullTest(nasyncComponents.get(Full(theType) -> name))
->>>>>>> fd38c7a4
-    }
+      testStatefulFeature {
+        Box !! nasyncComponents.get(Full(theType) -> name)
+      }
+    }
+  }
 
   /**
    * This method will send a message to a CometActor, whether or not
@@ -2664,22 +2550,13 @@
   /**
    * Finds a Comet actor by ID
    */
-<<<<<<< HEAD
-  def getAsyncComponent(id: String): Box[LiftCometActor] = asyncSync.synchronized(
-    testStatefulFeature(Box !! nasyncById.get(id)))
-=======
   def getAsyncComponent(id: String): Box[LiftCometActor] =
     testStatefulFeature(Box.legacyNullTest(nasyncById.get(id)))
->>>>>>> fd38c7a4
 
   /**
    * Adds a new Comet actor to this session
    */
-<<<<<<< HEAD
-  private[http] def addCometActor(act: LiftCometActor): Unit = asyncSync.synchronized {
-=======
   private[http] def addCometActor(act: LiftCometActor): Unit = {
->>>>>>> fd38c7a4
     testStatefulFeature {
       nasyncById.put(act.uniqueId, act)
     }
@@ -2693,16 +2570,9 @@
     testStatefulFeature {
       val what = (theType -> name)
 
-<<<<<<< HEAD
-      asyncSync.synchronized {
-        nasyncById.put(act.uniqueId,act)
-        nasyncComponents.put(what, act)
-      }
-=======
       nasyncById.put(act.uniqueId, act)
       nasyncComponents.put(what, act)
 
->>>>>>> fd38c7a4
       act.callInitCometActor(this, theType, name, defaultXml, attributes)
       act ! PerformSetupComet2(if (act.sendInitialReq_?)
         S.request.map(_.snapshot)
@@ -2713,54 +2583,32 @@
   /**
    * Remove a Comet actor
    */
-<<<<<<< HEAD
-  private[http] def removeCometActor(act: LiftCometActor): Unit = asyncSync.synchronized {
-    testStatefulFeature {
-      nasyncById.remove(act.uniqueId)
-      nmessageCallback.remove(act.jsonCall.funcId)
-=======
   private[http] def removeCometActor(act: LiftCometActor): Unit =  {
     testStatefulFeature {
       nasyncById.remove(act.uniqueId)
->>>>>>> fd38c7a4
       nasyncComponents.remove(act.theType -> act.name)
 
       val toCmp = Full(act.uniqueId)
 
       import scala.collection.JavaConversions._
-<<<<<<< HEAD
-      nmessageCallback.foreach {v => v match {
-        case (k, f) =>
-          if (f.owner == toCmp) nmessageCallback.remove(k)
-      }}
-=======
       nmessageCallback.remove(act.jsonCall.funcId)
       nmessageCallback.foreach {
         case (k, f) =>
           if (f.owner == toCmp) nmessageCallback.remove(k)
       }
 
->>>>>>> fd38c7a4
       LiftSession.this.synchronized {
         accessPostPageFuncs {
           postPageFunctions -= act.uniqueId
         }
       }
 
-<<<<<<< HEAD
       import scala.collection.JavaConversions._
       val id = Full(act.uniqueId)
-      nmessageCallback.keys().foreach {
-        k =>
-          val f = nmessageCallback.get(k)
-=======
-
-      val id = Full(act.uniqueId)
 
       nmessageCallback.foreach {
         case (k, f) =>
 
->>>>>>> fd38c7a4
           if (f.owner == id) {
             nmessageCallback.remove(k)
           }
