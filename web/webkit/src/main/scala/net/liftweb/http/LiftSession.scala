--- conflicted
+++ resolved
@@ -20,12 +20,8 @@
 import java.lang.reflect.Method
 import java.util.concurrent.ConcurrentHashMap
 
-<<<<<<< HEAD
-import collection.mutable.{HashMap, ListBuffer}
+import scala.collection.mutable.{HashMap, ListBuffer}
 import collection.concurrent.{Map=>ConcurrentMap}
-=======
-import scala.collection.mutable.{HashMap, ListBuffer}
->>>>>>> d0106b3a
 import collection.JavaConversions
 
 import collection.mutable.{HashMap, ListBuffer}
@@ -159,11 +155,7 @@
   /**
    * Cache for findSnippetClass lookups.
    */
-<<<<<<< HEAD
-  private val snippetClassMap: ConcurrentMap[String, Box[Class[AnyRef]]] = JavaConversions.mapAsScalaConcurrentMap(new ConcurrentHashMap())
-=======
   private val snippetClassMap = new ConcurrentHashMap[String, Box[Class[AnyRef]]]()
->>>>>>> d0106b3a
   
   /*
    * Given a Snippet name, try to determine the fully-qualified Class
@@ -1120,7 +1112,6 @@
     !nmessageCallback.find(_._2.owner == owner).isEmpty
   }
 
-
   private def shutDown() = {
     import scala.collection.JavaConversions._
 
@@ -1134,7 +1125,6 @@
         _running_? = false
 
         SessionMaster.sendMsg(RemoveSession(this.uniqueId))
-
 
         import scala.collection.JavaConversions._
         nasyncComponents.foreach {
@@ -1362,7 +1352,6 @@
    */
   private[liftweb] def get[T](name: String): Box[T] =
     Box.legacyNullTest(nmyVariables.get(name)).asInstanceOf[Box[T]]
-
 
   /**
    * Unset the named variable
