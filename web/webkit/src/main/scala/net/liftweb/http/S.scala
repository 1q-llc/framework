--- conflicted
+++ resolved
@@ -2511,7 +2511,7 @@
                     future.satisfy(ret)
                     ret
                   } catch {
-                    case e => future.satisfy(e); throw e
+                    case e: Exception => future.satisfy(e); throw e
                   }
                 }
               }
@@ -2528,7 +2528,7 @@
                     future.satisfy(ret)
                     ret
                   } catch {
-                    case e => future.satisfy(e); throw e
+                    case e: Exception => future.satisfy(e); throw e
                   }
                 }
               }
@@ -2670,79 +2670,6 @@
   }
 
   /**
-<<<<<<< HEAD
-=======
-   * Build a handler for incoming JSON commands
-   *
-   * @param f - function returning a JsCmds
-   * @return ( JsonCall, JsCmd )
-   */
-  @deprecated("Use createJsonFunc and deal in JValues instead of Anys.", "2.6")
-  def buildJsonFunc(f: Any => JsCmd): (JsonCall, JsCmd) = buildJsonFunc(Empty, Empty, f)
-
-  @deprecated("Use createJsonFunc and deal in JValues instead of Anys.", "2.6")
-  def buildJsonFunc(onError: JsCmd, f: Any => JsCmd): (JsonCall, JsCmd) =
-    buildJsonFunc(Empty, Full(onError), f)
-
-  /**
-   * Build a handler for incoming JSON commands
-   *
-   * @param name -- the optional name of the command (placed in a comment for testing)
-   *
-   * @param f - function returning a JsCmds
-   * @return ( JsonCall, JsCmd )
-   */
-  @deprecated("Use createJsonFunc and deal in JValues instead of Anys.", "2.6")
-  def buildJsonFunc(name: Box[String], onError: Box[JsCmd], f: Any => JsCmd): (JsonCall, JsCmd) = {
-    functionLifespan(true) {
-      val key = formFuncName
-
-      def checkCmd(in: Any) = in match {
-        case v2: scala.collection.Map[Any, _] if v2.isDefinedAt("command") =>
-          // ugly code to avoid type erasure warning
-          val v = v2.asInstanceOf[scala.collection.Map[String, Any]]
-          JsonCmd(v("command").toString, v.get("target").
-                  map {
-            case null => null
-            case x => x.toString
-          } getOrElse (null), v.get("params").getOrElse(None), v)
-
-        case v => v
-      }
-
-      def jsonCallback(in: List[String]): JsCmd = {
-        in.headOption.toList.flatMap {
-          s =>
-                  val parsed = JSONParser.parse(s.trim).toList
-                  val cmds = parsed.map(checkCmd)
-                  val ret = cmds.map(f)
-                  ret
-        }.foldLeft(JsCmds.Noop)(_ & _)
-      }
-
-      val onErrorFunc: String =
-      onError.map(f => JsCmds.Run("function onError_" + key + "() {" + f.toJsCmd + """
-}
-
- """).toJsCmd) openOr ""
-
-      val onErrorParam = onError.map(f => "onError_" + key) openOr "null"
-
-      val af: AFuncHolder = jsonCallback _
-      addFunctionMap(key, af)
-
-      (JsonCall(key), JsCmds.Run(name.map(n => onErrorFunc +
-              "/* JSON Func " + n + " $$ " + key + " */").openOr("") +
-              "function " + key + "(obj) {liftAjax.lift_ajaxHandler(" +
-              "'" + key + "='+ encodeURIComponent(" +
-              LiftRules.jsArtifacts.
-                      jsonStringify(JE.JsRaw("obj")).
-                      toJsCmd + "), null," + onErrorParam + ");}"))
-    }
-  }
-
-  /**
->>>>>>> cc0ddcac
    * Returns the JsCmd that holds the notices markup
    *
    */
@@ -2827,18 +2754,6 @@
   }
 
   /**
-<<<<<<< HEAD
-=======
-   * Maps a function with an random generated and name
-   */
-  @deprecated("Use jsonFmapFunc with a function that takes JValue => JsCmd", "2.6")
-  def jsonFmapFunc[T](in: Any => JsObj)(f: String => T): T = {
-    val name = formFuncName
-    addFunctionMap(name, SFuncHolder((s: String) => JSONParser.parse(s).map(in) openOr js.JE.JsObj()))
-    f(name)
-  }
-
-  /**
    * Maps a function that will be called with a parsed JValue and should
    * return a JsCmd to be sent back to the browser. Note that if the
    * passed JSON does not parse, the function will not be invoked.
@@ -2851,31 +2766,7 @@
     f(name)
   }
 
-
-  /**
-   * Similar with addFunctionMap but also returns the name.
-   *
-   * Use fmapFunc(AFuncHolder)(String => T)
-   */
-  @deprecated("Use fmapFunc(AFuncHolder)(String => T)", "2.4")
-  def mapFunc(in: AFuncHolder): String = {
-    mapFunc(formFuncName, in)
-  }
-
-  /**
-   * Similar with addFunctionMap but also returns the name.
-   *
-   * Use fmapFunc(AFuncHolder)(String => T)
-   */
-  @deprecated("Use fmapFunc(AFuncHolder)(String => T)", "2.4")
-  def mapFunc(name: String, inf: AFuncHolder): String = {
-    addFunctionMap(name, inf)
-    name
-  }
-
-
-  /**
->>>>>>> cc0ddcac
+  /**
    * Returns all the HTTP parameters having 'n' name
    */
   def params(n: String): List[String] =
@@ -3105,33 +2996,4 @@
   object Notice extends Value("Notice")
   object Warning extends Value("Warning")
   object Error extends Value("Error")
-<<<<<<< HEAD
-}
-=======
-}
-
-/**
- * Used to handles JSON requests
- */
-@deprecated("Use JValue=>JsCmd bindings in SHtml (such as jsonCall) instead of this.", "2.6")
-abstract class JsonHandler {
-  private val name = "_lift_json_" + getClass.getName
-
-  private def handlers: (JsonCall, JsCmd) =
-    S.session.map(s => s.get[Any](name) match {
-      case Full((x: JsonCall, y: JsCmd)) => (x, y)
-
-      case _ =>
-        val ret: (JsonCall, JsCmd) = S.buildJsonFunc(this.apply)
-        s.set(name, ret)
-        ret
-    }
-      ).openOr((JsonCall(""), JsCmds.Noop))
-
-  def call: JsonCall = handlers._1
-
-  def jsCmd: JsCmd = handlers._2
-
-  def apply(in: Any): JsCmd
-}
->>>>>>> cc0ddcac
+}