/*
 * Copyright 2007-2011 WorldWide Conferencing, LLC
 *
 * Licensed under the Apache License, Version 2.0 (the "License");
 * you may not use this file except in compliance with the License.
 * You may obtain a copy of the License at
 *
 *     http://www.apache.org/licenses/LICENSE-2.0
 *
 * Unless required by applicable law or agreed to in writing, software
 * distributed under the License is distributed on an "AS IS" BASIS,
 * WITHOUT WARRANTIES OR CONDITIONS OF ANY KIND, either express or implied.
 * See the License for the specific language governing permissions and
 * limitations under the License.
 */

package net.liftweb
package http

import S._
import common._
import util._
import util.Helpers._
import http.js._
import http.js.AjaxInfo
import JE._
import JsCmds._
import scala.xml._
import json._

class SHtmlJBridge {
  def sHtml = SHtml
}

/**
 * The SHtml object defines a suite of XHTML element generator methods
 * to simplify the creation of markup, particularly with forms and AJAX.
 */
object SHtml extends SHtml

/**
 * The SHtml object defines a suite of XHTML element generator methods
 * to simplify the creation of markup, particularly with forms and AJAX.
 */
trait SHtml {

  /**
   * Convert a T to a String for display in Select, MultiSelect,
   * etc.
   */
  trait PairStringPromoter[T] extends Function1[T, String]

  /**
   * A companion object that does implicit conversions
   */
  object PairStringPromoter {
    implicit val strPromot: PairStringPromoter[String] =
      new PairStringPromoter[String]{ def apply(in: String): String = in}

    implicit val intPromot: PairStringPromoter[Int] =
      new PairStringPromoter[Int]{ def apply(in: Int): String = in.toString}

    implicit def funcPromote[T](f: T => String): PairStringPromoter[T] =
      new PairStringPromoter[T]{def apply(in: T): String = f(in)}


    type EnumerationTypeWorkaround = Enumeration#Value

    implicit def enumToStrValPromo[EnumerationTypeWorkaround]: SHtml.PairStringPromoter[EnumerationTypeWorkaround] =
      new SHtml.PairStringPromoter[EnumerationTypeWorkaround]{
        def apply(in: EnumerationTypeWorkaround): String =
          in.toString
      }
  }

  /**
   * An attribute that can be applied to an element.  Typically,
   * this will be a key-value pair, but there is a class of HTML5
   * attributes that should be similated in JavaScript.
   */
  trait ElemAttr extends Function1[Elem, Elem] {
    /**
     * Apply the attribute to the element
     */
    def apply(in: Elem): Elem
  }

  /**
   * The companion object that has some very helpful conversion
   */
  object ElemAttr {
    implicit def pairToBasic(in: (String, String)): ElemAttr =
      new BasicElemAttr(in._1, in._2)

    implicit def funcToElemAttr(f: Elem => Elem): ElemAttr =
      new ElemAttr{def apply(in: Elem): Elem = f(in)}

    implicit def strSeqToElemAttr(in: Seq[(String, String)]):
    Seq[ElemAttr] = in.map(a => a: ElemAttr)

    def applyToAllElems(in: Seq[Node], elemAttrs: Seq[ElemAttr]): Seq[Node] = in map {
      case Group(ns) => Group(applyToAllElems(ns, elemAttrs))
      case e: Elem =>
        val updated = elemAttrs.foldLeft(e)((e, f) => f(e))
        updated.copy(child = applyToAllElems(updated.child, elemAttrs))
      case n => n
    }
  }

  class ApplicableElem(in: Elem) {
    def %(attr: ElemAttr): Elem = attr.apply(in)
  }

  implicit def elemToApplicable(e: Elem): ApplicableElem =
    new ApplicableElem(e)

  /**
   * Any old attribute.  You should not explicitly construct one of these,
   * but rather use "name" -> "value" and let the implicit conversion
   * take care of making a BasicElemAttr.
   */
  final case class BasicElemAttr(name: String, value: String) extends ElemAttr {
    /**
     * Apply the attribute to the element
     */
    def apply(in: Elem): Elem = in % (name -> value)
  }

  /**
   * Invokes the Ajax request
   * @param in the JsExp that returns the request data
   */
  def makeAjaxCall(in: JsExp): JsExp = new JsExp {
    def toJsCmd = "liftAjax.lift_ajaxHandler(" + in.toJsCmd + ", null, null, null)"
  }

  /**
   * Invokes the Ajax request
   * @param in the JsExp that returns the request data
   * @param context defines the response callback functions and the response type (JavaScript or JSON)
   */
  def makeAjaxCall(in: JsExp, context: AjaxContext): JsExp = new JsExp {
    def toJsCmd = "liftAjax.lift_ajaxHandler(" + in.toJsCmd + ", " + (context.success openOr "null") +
            ", " + (context.failure openOr "null") +
            ", " + context.responseType.toString.encJs +
            ")"
  }

  /**
   * Build a JavaScript function that will perform an AJAX call based on a value calculated in JavaScript
   *
   * @param jsCalcValue the JavaScript that will be executed on the client to calculate the value to be sent to the server
   * @param func the function to call when the data is sent
   *
   * @return the function ID and JavaScript that makes the call
   */
  def ajaxCall(jsCalcValue: JsExp, func: String => JsCmd): GUIDJsExp = ajaxCall_*(jsCalcValue, SFuncHolder(func))

  /**
   * Build a JavaScript function that will perform an AJAX call based on a value calculated in JavaScript
   *
   * @param jsCalcValue the JavaScript that will be executed on the client to calculate the value to be sent to the server
   * @param jsContext the context instance that defines JavaScript to be executed on call success or failure
   * @param func the function to call when the data is sent
   *
   * @return the function ID and JavaScript that makes the call
   */
  def ajaxCall(jsCalcValue: JsExp, jsContext: JsContext, func: String => JsCmd): GUIDJsExp =
    ajaxCall_*(jsCalcValue, jsContext, SFuncHolder(func))

  /**
   * Build a JavaScript function that will perform a JSON call based on a value calculated in JavaScript.
   * This method uses the Lift-JSON package rather than the old, slow, not-typed JSONParser.  This is the preferred
   * way to do client to server JSON calls.
   *
   * @param jsCalcValue the JavaScript to calculate the value to be sent to the server
   * @param func the function to call when the data is sent
   *
   * @return the function ID and JavaScript that makes the call
   */
  def jsonCall(jsCalcValue: JsExp, func: JsonAST.JValue => JsCmd): GUIDJsExp =
    jsonCall_*(jsCalcValue, SFuncHolder(s => parseOpt(s).map(func) getOrElse Noop))

  /**
   * Build a JavaScript function that will perform a JSON call based on a value calculated in JavaScript.
   * This method uses the Lift-JSON package rather than the old, slow, not-typed JSONParser.  This is the preferred
   * way to do client to server JSON calls.
   *
   * @param jsCalcValue the JavaScript to calculate the value to be sent to the server
   * @param jsContext the context instance that defines JavaScript to be executed on call success or failure
   * @param func the function to call when the data is sent
   *
   * @return the function ID and JavaScript that makes the call
   */
  def jsonCall(jsCalcValue: JsExp, jsContext: JsContext, func: JsonAST.JValue => JsCmd): GUIDJsExp =
    jsonCall_*(jsCalcValue, jsContext, SFuncHolder(s => parseOpt(s).map(func) getOrElse Noop))


  /**
   * Build a JavaScript function that will perform a JSON call based on a value calculated in JavaScript.
   * 
   * The JSON generated by func will be returned to the client and passed as argument to the javascript function specified in 
   * jsonContext.success
   *
   * @param jsCalcValue the JavaScript to calculate the value to be sent to the server
   * @param jsonContext the context instance that defines JavaScript to be executed on call success or failure
   * @param func the function to call when the JSON data is sent. The returned JSON is sent back to the client
   *
   * @return the function ID and JavaScript that makes the call
   */
  def jsonCall(jsCalcValue: JsExp, jsonContext: JsonContext, func: JsonAST.JValue => JsonAST.JValue): GUIDJsExp =
    jsonCall_*(jsCalcValue, jsonContext, S.SFuncHolder(s => parseOpt(s).map(func) getOrElse JsonAST.JNothing))

  /**
   * Build a JavaScript function that will perform an AJAX call based on a value calculated in JavaScript
   * @param jsCalcValue -- the JavaScript to calculate the value to be sent to the server
   * @param func -- the function to call when the data is sent
   *
   * @return the function ID and JavaScript that makes the call
   */
  private def jsonCall_*(jsCalcValue: JsExp, func: AFuncHolder): (String, JsExp) =
    fmapFunc((func))(name =>
            (name, makeAjaxCall(JsRaw("'" + name + "=' + encodeURIComponent(JSON.stringify(" + jsCalcValue.toJsCmd + "))"))))

  /**
   * Build a JavaScript function that will perform an AJAX call based on a value calculated in JavaScript
   * @param jsCalcValue -- the JavaScript to calculate the value to be sent to the server
   * @param ajaxContext -- the context defining the javascript callback functions and the response type
   * @param func -- the function to call when the data is sent
   *
   * @return the function ID and JavaScript that makes the call
   */
  private def jsonCall_*(jsCalcValue: JsExp,
                         ajaxContext: AjaxContext,
                         func: AFuncHolder): (String, JsExp) =
    fmapFunc((func))(name =>
            (name, makeAjaxCall(JsRaw("'" + name + "=' + encodeURIComponent(JSON.stringify(" + jsCalcValue.toJsCmd + "))"), ajaxContext)))

  def fajaxCall[T](jsCalcValue: JsExp, func: String => JsCmd)(f: (String, JsExp) => T): T = {
    val (name, js) = ajaxCall(jsCalcValue, func).product
    f(name, js)
  }

<<<<<<< HEAD
=======
  @deprecated("Use jsonCall with a function that takes JValue => JsCmd", "2.5")
  def jsonCall(jsCalcValue: JsExp, jsonContext: JsonContext, func: String => JsObj)(implicit d: AvoidTypeErasureIssues1): GUIDJsExp = 
    ajaxCall_*(jsCalcValue, jsonContext, SFuncHolder(func))

  @deprecated("Use jsonCall with a function that takes JValue => JValue and its GUIDJsExp to manipulate the guid and JsExp it produces. This function will go away altogether in Lift 3.", "2.6")
  def fjsonCall[T](jsCalcValue: JsExp, jsonContext: JsonContext, func: String => JsObj)(f: (String, JsExp) => T): T = {
    val (name, js) = jsonCall(jsCalcValue, jsonContext, func).product
    f(name, js)
  }

>>>>>>> cc0ddcac
  /**
   * Build a JavaScript function that will perform an AJAX call based on a value calculated in JavaScript
   * @param jsCalcValue -- the JavaScript to calculate the value to be sent to the server
   * @param func -- the function to call when the data is sent
   *
   * @return the JavaScript that makes the call
   */
  private def ajaxCall_*(jsCalcValue: JsExp, func: AFuncHolder): (String, JsExp) =
    fmapFunc((func))(name =>
            (name, makeAjaxCall(JsRaw("'" + name + "=' + encodeURIComponent(" + jsCalcValue.toJsCmd + ")"))))

  /**
   * Build a JavaScript function that will perform an AJAX call based on a value calculated in JavaScript
   * @param jsCalcValue -- the JavaScript to calculate the value to be sent to the server
   * @param ajaxContext -- the context defining the javascript callback functions and the response type
   * @param func -- the function to call when the data is sent
   *
   * @return the JavaScript that makes the call
   */
  private def ajaxCall_*(jsCalcValue: JsExp,
                         ajaxContext: AjaxContext,
                         func: AFuncHolder): (String, JsExp) =
    fmapFunc((func))(name =>
            (name, makeAjaxCall(JsRaw("'" + name + "=' + encodeURIComponent(" + jsCalcValue.toJsCmd + ")"), ajaxContext)))


  private def deferCall(data: JsExp, jsFunc: Call): Call =
    Call(jsFunc.function, (jsFunc.params ++ List(AnonFunc(makeAjaxCall(data)))): _*)

  /**
   * Create an Ajax button. When it's pressed, the function is executed
   *
   * @param text -- the name/text of the button
   * @param func -- the function to execute when the button is pushed.  Return Noop if nothing changes on the browser.
   * @param attrs -- the list of node attributes
   *
   * @return a button to put on your page
   */
  def ajaxButton(text: NodeSeq, func: () => JsCmd, attrs: ElemAttr*): Elem = {
    attrs.foldLeft(fmapFunc((func))(name =>
            <button onclick={makeAjaxCall(Str(name + "=true")).toJsCmd +
                    "; return false;"}>{text}</button>))((e, f) => f(e))
  }

  /**
   * Memoize the NodeSeq used in apply() and then call
   * applyAgain() in an Ajax call and you don't have to
   * explicitly capture the template
   */
  def memoize(f: => NodeSeq => NodeSeq): MemoizeTransform = {
    new MemoizeTransform {
      private var lastNodeSeq: NodeSeq = NodeSeq.Empty

     def apply(ns: NodeSeq): NodeSeq = {
        lastNodeSeq = ns
        f(ns)
      }

      def applyAgain(): NodeSeq = f(lastNodeSeq)
    }
  }

  /**
   * Memoize the NodeSeq used in apply() and then call
   * applyAgain() in an Ajax call and you don't have to
   * explicitly capture the template
   */
  def idMemoize(f: IdMemoizeTransform => NodeSeqFuncOrSeqNodeSeqFunc): IdMemoizeTransform = {
    new IdMemoizeTransform {
      var latestElem: Elem = <span/>

      var latestKids: NodeSeq = NodeSeq.Empty

      var latestId = Helpers.nextFuncName

      private def fixElem(e: Elem): Elem = {
        e.attribute("id") match {
          case Some(id) => latestId = id.text ; e
          case None => e % ("id" -> latestId)
        }
      }

      def apply(ns: NodeSeq): NodeSeq =
        Helpers.findBox(ns){e => latestElem = fixElem(e);
                            latestKids = e.child; Full(e)}.
      map(ignore => applyAgain()).openOr(NodeSeq.Empty)

      def applyAgain(): NodeSeq =
        latestElem.copy(child = f(this)(latestKids))

      def setHtml(): JsCmd = SetHtml(latestId, f(this)(latestKids))
    }
  }

  /**
   * Create an Ajax button that when pressed, submits an Ajax request and expects back a JSON
   * construct which will be passed to the <i>success</i> function
   *
   * @param text -- the name/text of the button
   * @param func -- the function to execute when the button is pushed.  Return Noop if nothing changes on the browser.
   * @param ajaxContext -- defines the callback functions and the JSON response type
   * @param attrs -- the list of node attributes
   *
   * @return a button to put on your page
   *
   */
  def jsonButton(text: NodeSeq, func: () => JsObj, ajaxContext: JsonContext, attrs: ElemAttr*): Elem = {
    attrs.foldLeft(fmapFunc((func))(name =>
            <button onclick={makeAjaxCall(Str(name + "=true"), ajaxContext).toJsCmd +
                    "; return false;"}>{text}</button>))((e, f) => f(e))
  }

  /**
   * Create an Ajax button that when pressed, executes the function
   *
   * @param text -- the name/text of the button
   * @param func -- the function to execute when the button is pushed.  Return Noop if nothing changes on the browser.
   * @param attrs -- the list of node attributes
   *
   * @return a button to put on your page
   */
  def ajaxButton(text: NodeSeq, jsExp: JsExp, func: String => JsCmd, attrs: ElemAttr*): Elem = {
    attrs.foldLeft(fmapFunc((SFuncHolder(func)))(name =>
            <button onclick={makeAjaxCall(JsRaw(name.encJs + "+'='+encodeURIComponent(" + jsExp.toJsCmd + ")")).toJsCmd +
                    "; return false;"}>{text}</button>))((e, f) => f(e))
  }

  /**
<<<<<<< HEAD
=======
   * Create an Ajax button that when pressed, submits an Ajax request and expects back a JSON
   * construct which will be passed to the <i>success</i> function
   *
   * @param text -- the name/text of the button
   * @param func -- the function to execute when the button is pushed.  Return Noop if nothing changes on the browser.
   * @param ajaxContext -- defines the callback functions and the JSON response type
   * @param attrs -- the list of node attributes
   *
   * @return a button to put on your page
   *
   */
  @deprecated("Use jsonButton with a function that takes JValue => JsCmd", "2.6")
  def jsonButton(text: NodeSeq, jsExp: JsExp, func: Any => JsObj, ajaxContext: JsonContext, attrs: ElemAttr*): Elem = {
    attrs.foldLeft(jsonFmapFunc(func)(name =>
            <button onclick={makeAjaxCall(JsRaw(name.encJs + "+'='+ encodeURIComponent(JSON.stringify(" + jsExp.toJsCmd + "))"), ajaxContext).toJsCmd +
                    "; return false;"}>{text}</button>))(_ % _)
  }

  /**
   * Create an Ajax button that when pressed, submits an Ajax request and expects back a JSON
   * construct which will be passed to the <i>success</i> function
   *
   * @param text -- the name/text of the button
   * @param func -- the function to execute when the button is pushed.  Return Noop if nothing changes on the browser.
   * @param ajaxContext -- defines the callback functions and the JSON response type
   * @param attrs -- the list of node attributes
   *
   * @return a button to put on your page
   *
   */
  def jsonButton(text: NodeSeq, jsExp: JsExp, func: JValue => JsCmd, ajaxContext: JsonContext, attrs: ElemAttr*)(implicit dummy: AvoidTypeErasureIssues1): Elem = {
    attrs.foldLeft(jsonFmapFunc(func)(name =>
            <button onclick={makeAjaxCall(JsRaw(name.encJs + "+'='+ encodeURIComponent(JSON.stringify(" + jsExp.toJsCmd + "))"), ajaxContext).toJsCmd +
                    "; return false;"}>{text}</button>))(_ % _)
  }

  /**
>>>>>>> cc0ddcac
   * Create an Ajax button that when pressed, executes the function
   *
   * @param text -- the name/text of the button
   * @param jsFunc -- the user function that will be executed. This function will receive as last parameter
   *                  the function that will actually do the ajax call. Hence the user function can decide when
   * 				  to make the ajax request.
   * @param func -- the function to execute when the button is pushed.  Return Noop if nothing changes on the browser.
   *
   * @return a button to put on your pagejsFunc.params ++ List(AnonFunc(makeAjaxCall(Str(name+"=true"))))
   */
  def ajaxButton(text: NodeSeq, jsFunc: Call, func: () => JsCmd, attrs: ElemAttr*): Elem = {
    attrs.foldLeft(fmapFunc((func))(name =>
            <button onclick={deferCall(Str(name + "=true"), jsFunc).toJsCmd + "; return false;"}>{text}</button>))(_ % _)
  }

  /**
   * Create an Ajax button that when pressed, executes the function
   *
   * @param text -- the name/text of the button
   * @param jsFunc -- the user function that will be executed. This function will receive as last parameter
   *                  the function that will actually do the ajax call. Hence the user function can decide when
   * 				  to make the ajax request.
   * @param func -- the function to execute when the button is pushed.  Return Noop if nothing changes on the browser.
   *
   * @return a button to put on your page
   */
  def ajaxButton(text: String, func: () => JsCmd, attrs: ElemAttr*): Elem =
    ajaxButton(Text(text), func, attrs: _*)

  /**
   * Create an Ajax button that when pressed, executes the function
   *
   * @param text -- the name/text of the button
   * @param func -- the function to execute when the button is pushed.  Return Noop if nothing changes on the browser.
   *
   * @return a button to put on your page
   */
  def ajaxButton(text: String, jsFunc: Call, func: () => JsCmd, attrs: ElemAttr*): Elem =
    ajaxButton(Text(text), jsFunc, func, attrs: _*)

  /**
   * This method generates an AJAX editable field.
   *
   * Normally, the displayContents will be shown, with an "Edit" button.
   * If the "Edit" button is clicked, the field will be replaced with
   * the edit form, along with an "OK" and "Cancel" button.
   * If the OK button is pressed, the form fields are submitted and the onSubmit
   * function is called, and then the displayContents are re-run to get a new display.
   * If cancel is pressed then the original displayContents are re-shown.
   *
   * Note that the editForm NodeSeq is wrapped inside of an <code>ajaxForm</code>, so it can be comprised
   * of normal (non-AJAX) <code>SHtml</code> form elements. For example:
   *
   * <pre name="code" class="scala">
   * ajaxEditable(Test("Click me"),
   *              SHtml.text("Edit me", s => println("Edited with " +s)),
   *              () => { println("submitted"); Noop })
   * </pre>
   */
  def ajaxEditable (displayContents : => NodeSeq, editForm : => NodeSeq, onSubmit : () => JsCmd) : NodeSeq = {
    import net.liftweb.http.js
    import js.{jquery,JsCmd,JsCmds,JE}
    import jquery.JqJsCmds
    import JsCmds.{Noop,SetHtml}
    import JE.Str
    import JqJsCmds.{Hide,Show}

    val divName = Helpers.nextFuncName
    val dispName = divName + "_display"
    val editName = divName + "_edit"

    def swapJsCmd (show : String, hide : String) : JsCmd = Show(show) & Hide(hide)

    def setAndSwap (show : String, showContents : => NodeSeq, hide : String) : JsCmd =
      (SHtml.ajaxCall(Str("ignore"), {ignore : String => SetHtml(show, showContents)})._2.cmd & swapJsCmd(show,hide))

    def displayMarkup : NodeSeq =
      displayContents ++ Text(" ") ++
      <input value={S.?("edit")} type="button" onclick={setAndSwap(editName, editMarkup, dispName).toJsCmd + " return false;"} />

    def editMarkup : NodeSeq = {
      val formData : NodeSeq =
        editForm ++
        <input type="submit" value={S.?("ok")} /> ++
        hidden(onSubmit) ++
        <input type="button" onclick={swapJsCmd(dispName,editName).toJsCmd + " return false;"} value={S.?("cancel")} />

      ajaxForm(formData,
               Noop,
               setAndSwap(dispName, displayMarkup, editName))
    }

    <div>
      <div id={dispName}>
        {displayMarkup}
      </div>
      <div id={editName} style="display: none;">
        {editMarkup}
      </div>
    </div>
  }

  /**
   * Create an anchor tag around a body which will do an AJAX call and invoke the function
   *
   * @param func - the function to invoke when the link is clicked
   * @param body - the NodeSeq to wrap in the anchor tag
   * @param attrs - the anchor node attributes
   */
  def a(func: () => JsCmd, body: NodeSeq, attrs: ElemAttr*): Elem = {
    attrs.foldLeft(fmapFunc((func))(name =>
      <a href="javascript://" onclick={makeAjaxCall(Str(name + "=true")).toJsCmd + "; return false;"}>{body}</a>))(_ % _)
  }

  /**
   * Create an anchor tag around a body which will do an AJAX call and invoke the function
   *
   * @param jsFunc -- the user function that will be executed. This function will receive as last parameter
   *                  the function that will actually do the ajax call. Hence the user function can decide when
   * 				  to make the ajax request.
   * @param func - the function to invoke when the link is clicked
   * @param body - the NodeSeq to wrap in the anchor tag
   * @param attrs - the anchor node attributes
   */
  def a(jsFunc: Call, func: () => JsCmd, body: NodeSeq, attrs: ElemAttr*): Elem = {
    attrs.foldLeft(fmapFunc((func))(name =>
            <a href="javascript://" onclick={deferCall(Str(name + "=true"), jsFunc).toJsCmd + "; return false;"}>{body}</a>))(_ % _)
  }

  def a(func: () => JsObj,
        jsonContext: JsonContext,
        body: NodeSeq,
        attrs: ElemAttr*): Elem = {

    attrs.foldLeft(fmapFunc((func))(name =>
            <a href="javascript://" onclick={makeAjaxCall(Str(name + "=true"), jsonContext).toJsCmd + "; return false;"}>{body}</a>))(_ % _)
  }

  /**
   * Create an anchor with a body and the function to be executed when the anchor is clicked
   */
  def a(body: NodeSeq, attrs: ElemAttr*)(func: => JsCmd): Elem =
    a(() => func, body, attrs: _*)

  /**
   * Create an anchor with a body and the function to be executed when the anchor is clicked
   * @param jsFunc -- the user function that will be executed. This function will receive as last parameter
   *                  the function that will actually do the ajax call. Hence the user function can decide when
   * 				  to make the ajax request.
   * @param body - the NodeSeq to wrap in the anchor tag
   * @param attrs - the anchor node attributes
   */
  def a(jsFunc: Call, body: NodeSeq, attrs: ElemAttr*)(func: => JsCmd): Elem =
    a(jsFunc, () => func, body, attrs: _*)

  /**
   * Create an anchor that will run a JavaScript command when clicked
   */
  def a(body: NodeSeq, cmd: JsCmd, attrs: ElemAttr*): Elem =
    attrs.foldLeft(<a href="javascript://"
    onclick={cmd.toJsCmd + "; return false;"}>{body}</a>)(_ % _)

  /**
   * Create a span that will run a JavaScript command when clicked
   */
  def span(body: NodeSeq, cmd: JsCmd, attrs: ElemAttr*): Elem =
    attrs.foldLeft(<span onclick={cmd.toJsCmd}>{body}</span>)(_ % _)


  def toggleKids(head: Elem, visible: Boolean, func: () => JsCmd, kids: Elem): NodeSeq = {
    fmapFunc((func)) {
      funcName =>

              val (nk, id) = findOrAddId(kids)
              val rnk = if (visible) nk else nk % ("style" -> "display: none")
              val nh = head %
                      ("onclick" -> (LiftRules.jsArtifacts.toggle(id).cmd & makeAjaxCall(JsRaw("'" + funcName + "=true'")).cmd))
              nh ++ rnk
    }
  }

  /**
   * This function does not really submit a JSON request to the server. Instead, json is a function
   * that allows you to build a more complex JsCmd based on the JsExp <i>JE.JsRaw("this.value")</i>.
   * This function is called by the overloaded version of jsonText.
   *
   * @param value - the initial value of the text field
   * @param ignoreBlur - ignore the onblur event and only do the event if the enter key is pressed
   * @param json - takes a JsExp which describes how to recover the
   * value of the text field and returns a JsExp containing the thing
   * to execute on blur/return
   *
   * @return a text field
   */
  def jsonText(value: String, ignoreBlur: Boolean, json: JsExp => JsCmd, attrs: ElemAttr*): Elem =
  (attrs.foldLeft(<input type="text" value={value match {case null => "" case s => s}}/>)(_ % _)) %
  ("onkeypress" -> """liftUtils.lift_blurIfReturn(event)""") %
  (if (ignoreBlur) Null else ("onblur" -> (json(JE.JsRaw("this.value")))))



  /**
   * This function does not really submit a JSON request to the server. Instead, json is a function
   * that allows you to build a more complex JsCmd based on the JsExp <i>JE.JsRaw("this.value")</i>.
   * This function is called by the overloaded version of jsonText.
   *
   * @param value - the initial value of the text field
   * @param json - takes a JsExp which describes how to recover the
   * value of the text field and returns a JsExp containing the thing
   * to execute on blur/return
   *
   * @return a text field
   */
  def jsonText(value: String, json: JsExp => JsCmd, attrs: ElemAttr*): Elem = jsonText(value, false, json, attrs :_*)

  /**
   * Create a JSON text widget that makes a JSON call on blur or "return".
   *
   * @param value - the initial value of the text field
   * @param cmd - the json command name
   * @param json - the JsonCall returned from S.createJsonFunc
   *
   * @return a text field
   */
  def jsonText(value: String, cmd: String, json: JsonCall, attrs: ElemAttr*): Elem =
  jsonText(value, exp => json(cmd, exp), attrs: _*)

  def ajaxTextElem(settable: Settable{type ValueType = String}, attrs: ElemAttr*): Elem =
    ajaxText(settable.get, (b: String) => {settable.set(b); Noop}, attrs :_*)

  def ajaxText(value: String, func: String => JsCmd, attrs: ElemAttr*): Elem =
  ajaxText_*(value, false, Empty, SFuncHolder(func), attrs: _*)

  def ajaxText(value: String, jsFunc: Call, func: String => JsCmd, attrs: ElemAttr*): Elem =
  ajaxText_*(value, false, Full(jsFunc), SFuncHolder(func), attrs: _*)

  def ajaxText(value: String, ignoreBlur: Boolean, func: String => JsCmd, attrs: ElemAttr*): Elem =
  ajaxText_*(value, ignoreBlur, Empty, SFuncHolder(func), attrs: _*)

  def ajaxText(value: String, ignoreBlur: Boolean, jsFunc: Call, func: String => JsCmd, attrs: ElemAttr*): Elem =
  ajaxText_*(value, ignoreBlur, Full(jsFunc), SFuncHolder(func), attrs: _*)

  private def ajaxText_*(valuePreNull: String, ignoreBlur: Boolean, jsFunc: Box[Call], func: AFuncHolder, attrs: ElemAttr*): Elem = {
    val value = (Box !! valuePreNull).openOr("")

    val raw = (funcName: String, value: String) => JsRaw("'" + funcName + "=' + encodeURIComponent(" + value + ".value)")
    val key = formFuncName

    fmapFunc((func)) {
      funcName =>
      (attrs.foldLeft(<input type="text" value={value}/>)(_ % _)) %
      ("onkeypress" -> """liftUtils.lift_blurIfReturn(event)""") %
      (if (ignoreBlur) Null else
       ("onblur" -> (jsFunc match {
              case Full(f) => JsCrVar(key, JsRaw("this")) & deferCall(raw(funcName, key), f)
              case _ => makeAjaxCall(raw(funcName, "this"))
            })
        ))
    }
  }

  /**
   * This function does not really submit a JSON request to the server. Instead, json is a function
   * that allows you to build a more complex JsCmd based on the JsExp <i>JE.JsRaw("this.value")</i>.
   * This function is called by the overloaded version of jsonTextarea.
   *
   * @param value - the initial value of the text area field
   * @param json - takes a JsExp which describes how to recover the
   * value of the text area field and returns a JsExp containing the thing
   * to execute on blur
   *
   * @return a text area field
   */
  def jsonTextarea(value: String, json: JsExp => JsCmd, attrs: ElemAttr*): Elem =
  (attrs.foldLeft(<textarea>{value}</textarea>)(_ % _)) %
  ("onblur" -> (json(JE.JsRaw("this.value"))))


  /**
   * Create a JSON text area widget that makes a JSON call on blur
   *
   * @param value - the initial value of the text field
   * @param cmd - the json command name
   * @param json - the JsonCall returned from S.createJsonFunc
   *
   * @return a text field
   */
  def jsonTextarea(value: String, cmd: String, json: JsonCall, attrs: ElemAttr*): Elem =
  jsonTextarea(value, exp => json(cmd, exp), attrs: _*)

  def ajaxTextarea(value: String, func: String => JsCmd, attrs: ElemAttr*): Elem =
  ajaxTextarea_*(value, Empty, SFuncHolder(func), attrs: _*)

  def ajaxTextarea(value: String, jsFunc: Call, func: String => JsCmd, attrs: ElemAttr*): Elem =
  ajaxTextarea_*(value, Full(jsFunc), SFuncHolder(func), attrs: _*)

  private def ajaxTextarea_*(value: String, jsFunc: Box[Call], func: AFuncHolder, attrs: ElemAttr*): Elem = {
    val raw = (funcName: String, value: String) => JsRaw("'" + funcName + "=' + encodeURIComponent(" + value + ".value)")
    val key = formFuncName

    fmapFunc((func)) {
      funcName =>
      (attrs.foldLeft(<textarea>{value}</textarea>)(_ % _)) %
      ("onblur" -> (jsFunc match {
              case Full(f) => JsCrVar(key, JsRaw("this")) & deferCall(raw(funcName, key), f)
              case _ => makeAjaxCall(raw(funcName, "this"))
            })
        )
    }
  }


  trait AreaShape {
    def shape: String
    def coords: String
  }
  case class RectShape(left: Int, top: Int, right: Int, bottom: Int) extends AreaShape {
    def shape: String = "rect"
    def coords: String = ""+left+", "+top+", "+right+", "+bottom
  }
  case class CircleShape(centerX: Int, centerY: Int, radius: Int) extends AreaShape  {
    def shape: String = "circle"
    def coords: String = ""+centerX+", "+centerY+", "+radius
  }
  case class CirclePercentShape(centerX: Int, centerY: Int, radiusPercent: Int) extends AreaShape  {
    def shape: String = "circle"
    def coords: String = ""+centerX+", "+centerY+", "+radiusPercent+"%"
  }
  case class PolyShape(polyCoords: (Int, Int)*) extends AreaShape {
    def shape: String = "poly"
    def coords: String = polyCoords.map{ case (x, y) => ""+x+", "+y}.mkString(", ")
  }

  /**
   * Generate an Area tag
   *
   * @param shape - the shape of the area (RectShape, CircleShape, CirclePercentShape, PolyShape)
   * @param alt - the contents of the alt attribute
   * @param attrs - the balance of the attributes for the tag
   */
  def area(shape: AreaShape, alt: String, attrs: ElemAttr*): Elem =
  attrs.foldLeft(<area alt={alt} shape={shape.shape} coords={shape.coords} />)(_ % _)

  /**
   * Generate an Area tag
   *
   * @param shape - the shape of the area (RectShape, CircleShape, CirclePercentShape, PolyShape)
   * @param jsCmd - the JavaScript to execute on the client when the area is clicked
   * @param alt - the contents of the alt attribute
   * @param attrs - the balance of the attributes for the tag
   */
  def area(shape: AreaShape, jsCmd: JsCmd, alt: String, attrs: ElemAttr*): Elem =
  area(shape, alt, (("onclick" -> jsCmd.toJsCmd): ElemAttr) :: attrs.toList :_*)

  /**
   * Generate an Area tag
   *
   * @param shape - the shape of the area (RectShape, CircleShape, CirclePercentShape, PolyShape)
   * @param func - The server side function to execute when the area is clicked on.
   * @param alt - the contents of the alt attribute
   * @param attrs - the balance of the attributes for the tag
   */
  def area(shape: AreaShape, func: () => JsCmd, alt: String, attrs: ElemAttr*): Elem = {
    fmapFunc((func)) {
      funcName =>
      area(shape, alt, (("onclick" -> (makeAjaxCall(Str(funcName + "=true")).toJsCmd +
                                      "; return false;")): ElemAttr) :: attrs.toList :_*)
    }
  }

  def ajaxCheckboxElem(settable: Settable{type ValueType = Boolean}, attrs: ElemAttr*): Elem =
    ajaxCheckbox(settable.get, (b: Boolean) => {settable.set(b); Noop}, attrs :_*)

  def ajaxCheckbox(value: Boolean, func: Boolean => JsCmd, attrs: ElemAttr*): Elem =
    ajaxCheckbox_*(value, Empty, LFuncHolder(in => func(in.exists(toBoolean(_)))), attrs: _*)

  def ajaxCheckboxElem(settable: Settable{type ValueType = Boolean}, jsFunc: Call, attrs: ElemAttr*): Elem =
    ajaxCheckbox_*(settable.get, Full(jsFunc),
                   LFuncHolder(in => {settable.set(in.exists(toBoolean( _)));
                                      Noop}), attrs: _*)

  def ajaxCheckbox(value: Boolean, jsFunc: Call, func: Boolean => JsCmd, attrs: ElemAttr*): Elem =
    ajaxCheckbox_*(value, Full(jsFunc), LFuncHolder(in => func(in.exists(toBoolean(_)))), attrs: _*)

  private def ajaxCheckbox_*(value: Boolean, jsFunc: Box[Call], func: AFuncHolder, attrs: ElemAttr*): Elem = {
    val raw = (funcName: String, value: String) => JsRaw("'" + funcName + "=' + " + value + ".checked")
    val key = formFuncName

    fmapFunc((func)) {
      funcName =>
              (attrs.foldLeft(<input type="checkbox"/>)(_ % _)) %
                      checked(value) %
                      ("onclick" -> (jsFunc match {
                        case Full(f) => JsCrVar(key, JsRaw("this")) & deferCall(raw(funcName, key), f)
                        case _ => makeAjaxCall(raw(funcName, "this"))
                      }))
    }
  }

  /**
   * Make a set of Ajax radio buttons.  When the buttons are pressed,
   * the function is called
   *
   * @param opts -- The possible values.  These are not revealed to the browser
   * @param deflt -- the default button
   * @param ajaxFunc -- the function to invoke when the button is pressed
   */
  def ajaxRadio[T](opts: Seq[T], deflt: Box[T], ajaxFunc: T => JsCmd, attrs: ElemAttr*): ChoiceHolder[T] = {
    val groupName = Helpers.nextFuncName
    val itemList = opts.map{
      v => {
        ChoiceItem(v, attrs.foldLeft(<input type="radio" name={groupName}
                                     value={Helpers.nextFuncName}/>)(_ % _) %
                   checked(deflt == Full(v)) %
                   ("onclick" -> ajaxCall(Str(""),
                                          ignore => ajaxFunc(v))._2.toJsCmd))
      }
    }
    ChoiceHolder(itemList)
  }

  /**
   * Create a select box based on the list with a default value and the function
   * to be executed on form submission
   *
   * @param options -- a list of value and text pairs (value, text to display)
   * @param default -- the default value (or Empty if no default value)
   * @param onSubmit -- the function to execute on form submission
   */
  def ajaxSelectElem[T](options: Seq[T], default: Box[T], attrs: ElemAttr*)
  (onSubmit: T => JsCmd)(implicit f: PairStringPromoter[T]):
  Elem = {
    ajaxSelectObj[T](options.map(v => (v -> f(v))),
                     default, onSubmit, attrs :_*)
  }


  /**
   * Create a select box based on the list with a default value and the function
   * to be executed on form submission
   *
   * @param options -- a list of value and text pairs (value, text to display)
   * @param default -- the default value (or Empty if no default value)
   * @param onSubmit -- the function to execute on form submission
   */
  def ajaxSelectObj[T](options: Seq[SelectableOption[T]], default: Box[T],
                       onSubmit: T => JsCmd, attrs: ElemAttr*): Elem = {

    val secure = options.map { selectableOption =>
      SelectableOptionWithNonce(selectableOption.value, randomString(20), selectableOption.label, selectableOption.attrs: _*)
    }

    val defaultNonce = default.flatMap { d =>
      secure.find(_.value == d).map(_.nonce)
    }

    val nonces = secure.map { selectableOptionWithNonce =>
      SelectableOption(selectableOptionWithNonce.nonce, selectableOptionWithNonce.label, selectableOptionWithNonce.attrs: _*)
    }

    def process(nonce: String): JsCmd =
      secure.find(_.nonce == nonce).map(x => onSubmit(x.value)) getOrElse Noop
    //  (nonces, defaultNonce, SFuncHolder(process))

    ajaxSelect_*(nonces,
      defaultNonce,
      Empty,
      SFuncHolder(process _),
      attrs: _*)
  }

  /**
   * Create a select box based on the list with a default value and the function
   * to be executed on form submission
   *
   * @param options -- a list of value and text pairs (value, text to display)
   * @param default -- the default value (or Empty if no default value)
   * @param onSubmit -- the function to execute on form submission
   */
  def ajaxSelectElem[T](options: Seq[T], default: Box[T],
                        jsFunc: Call,
                        attrs: ElemAttr*)
  (onSubmit: T => JsCmd)
  (implicit f: PairStringPromoter[T]): Elem =
      {
        ajaxSelectObj[T](options.map(v => (v, f(v))), default,
                         jsFunc, onSubmit)
      }


  /**
   * Create a select box based on the list with a default value and the function
   * to be executed on form submission
   *
   * @param options -- a list of value and text pairs (value, text to display)
   * @param default -- the default value (or Empty if no default value)
   * @param onSubmit -- the function to execute on form submission
   */
  def ajaxSelectObj[T](options: Seq[SelectableOption[T]], default: Box[T],
                       jsFunc: Call,
                       onSubmit: T => JsCmd, attrs: ElemAttr*): Elem = {

    val secure = options.map { selectableOption =>
      SelectableOptionWithNonce(selectableOption.value, randomString(20), selectableOption.label, selectableOption.attrs: _*)
    }

    val defaultNonce = default.flatMap { d =>
      secure.find(_.value == d).map(_.nonce)
    }

    val nonces = secure.map { selectableOptionWithNonce =>
        SelectableOption(selectableOptionWithNonce.nonce, selectableOptionWithNonce.label, selectableOptionWithNonce.attrs: _*)
    }

    def process(nonce: String): JsCmd =
      secure.find(_.nonce == nonce).map(x => onSubmit(x.value)) getOrElse Noop
    //  (nonces, defaultNonce, SFuncHolder(process))

    ajaxSelect_*(nonces,
      defaultNonce,
      Full(jsFunc),
      SFuncHolder(process _),
      attrs: _*)
  }

  /**
   * Create a select box based on the list with a default value and the function
   * to be executed on form submission with an additional selection that 
   * transforms select into an ajaxText allowing the user to add a new select option 
   *
   * @param options -- a list of value and text pairs (value, text to display)
   * @param default -- the default value (or Empty if no default value)
   * @param func -- the function to execute when a new selection is made 
   */
  def ajaxEditableSelect(opts: Seq[SelectableOption[String]], deflt: Box[String],
                         f: String => JsCmd, attrs: ElemAttr*): Elem = {

    val id = attrs.collectFirst { case BasicElemAttr(name, value) if name == "id" => value } getOrElse nextFuncName
    val attributes = if(attrs.contains(BasicElemAttr("id", id))) attrs else BasicElemAttr("id", id) +: attrs
    val textOpt = nextFuncName
    val options = opts :+ SelectableOption(textOpt , "New Element")
    var _options = options

    lazy val func: (String) => JsCmd = (select: String) => {
      def text(in: String): JsCmd = {
        _options = SelectableOption(in, in) +: _options
        Replace(id, ajaxSelect(_options, Some(in), func, attributes: _*))
      }
      if (select == textOpt) Replace(id, ajaxText("", text(_), attributes: _*)) & Focus(id) else f(select)
    }

    ajaxSelect(options, deflt, func, attributes: _*)
  }

  def ajaxSelect(opts: Seq[SelectableOption[String]], deflt: Box[String],
                 func: String => JsCmd, attrs: ElemAttr*): Elem =
    ajaxSelect_*(opts, deflt, Empty, SFuncHolder(func), attrs: _*)

  def ajaxSelect(opts: Seq[SelectableOption[String]], deflt: Box[String],
                 jsFunc: Call, func: String => JsCmd, attrs: ElemAttr*): Elem =
    ajaxSelect_*(opts, deflt, Full(jsFunc), SFuncHolder(func), attrs: _*)

  private def ajaxSelect_*(opts: Seq[SelectableOption[String]], deflt: Box[String],
                           jsFunc: Box[Call], func: AFuncHolder, attrs: ElemAttr*): Elem = {
    val raw = (funcName: String, value: String) => JsRaw("'" + funcName + "=' + encodeURIComponent(" + value + ".options[" + value + ".selectedIndex].value)")
    val key = formFuncName

    val vals = opts.map(_.value)
    val testFunc = LFuncHolder(in => in.filter(v => vals.contains(v)) match {case Nil => false case xs => func(xs)}, func.owner)
    fmapFunc((testFunc)) { funcName =>
      (attrs.foldLeft(<select>{opts.flatMap {
        case option =>
          option.attrs.foldLeft(<option value={option.value}>{option.label}</option>)(_ % _) %
          selected(deflt.exists(_ == option.value))
      }}</select>)(_ % _)) %
      ("onchange" -> (jsFunc match {
        case Full(f) => JsCrVar(key, JsRaw("this")) & deferCall(raw(funcName, key), f)
        case _ => makeAjaxCall(raw(funcName, "this"))
      }))
    }
  }

  def ajaxInvoke(func: () => JsCmd): GUIDJsExp =
    fmapFunc((NFuncHolder(func)))(name => (name, makeAjaxCall(name + "=true")))

  /**
   * Build a swappable visual element.  If the shown element is clicked on, it turns into the hidden element and when
   * the hidden element blurs, it swaps into the shown element.
   */
  def swappable(shown: Elem, hidden: Elem): Elem = {
    val (rs, sid) = findOrAddId(shown)
    val (rh, hid) = findOrAddId(hidden)
    val ui = LiftRules.jsArtifacts
    (<span>{rs % ("onclick" -> (ui.hide(sid).cmd &
            ui.showAndFocus(hid).cmd & JsRaw("return false;")))}{dealWithBlur(rh % ("style" -> "display: none"), (ui.show(sid).cmd & ui.hide(hid).cmd))}</span>)
  }

  def swappable(shown: Elem, hidden: String => Elem): Elem = {
    val (rs, sid) = findOrAddId(shown)
    val hid = formFuncName
    val ui = LiftRules.jsArtifacts

    val rh = <span id={hid}>{hidden(ui.show(sid).toJsCmd + ";" + ui.hide(hid).toJsCmd + ";")}</span>
    (<span>{rs % ("onclick" -> (ui.hide(sid).toJsCmd + ";" + ui.show(hid).toJsCmd + "; return false;"))}{(rh % ("style" -> "display: none"))}</span>)
  }

  private def dealWithBlur(elem: Elem, blurCmd: String): Elem = {
    (elem \ "@onblur").toList match {
      case Nil => elem % ("onblur" -> blurCmd)
      case x :: xs =>
        val attrs = elem.attributes.filter(_.key != "onblur")
        elem.copy(attributes = new UnprefixedAttribute("onblur", Text(blurCmd + x.text), attrs))
    }
  }


  /**
   * create an anchor tag around a body
   *
   * @to - the target
   * @param func - the function to invoke when the link is clicked
   * @param body - the NodeSeq to wrap in the anchor tag
   * @attrs - the (optional) attributes for the HTML element
   */
  def link(to: String, func: () => Any, body: NodeSeq,
           attrs: ElemAttr*): Elem = {
    fmapFunc((a: List[String]) => {func(); true})(key =>
            attrs.foldLeft(<a href={Helpers.appendFuncToURL(to, key + "=_")}>{body}</a>)(_ % _))
  }

  private def makeFormElement(name: String, func: AFuncHolder,
                              attrs: ElemAttr*): Elem =
    fmapFunc(func)(funcName =>
            attrs.foldLeft(<input type={name} name={funcName}/>)(_ % _))

  def text_*(value: String, func: AFuncHolder, attrs: ElemAttr*): Elem =
    text_*(value, func, Empty, attrs: _*)

  def text_*(value: String, func: AFuncHolder, ajaxTest: String => JsCmd, attrs: ElemAttr*): Elem =
    text_*(value, func, Full(ajaxTest), attrs: _*)

  private def buildOnBlur(bf: Box[String => JsCmd]): MetaData = bf match {
    case Full(func) =>
      new UnprefixedAttribute("onblur", Text(ajaxCall(JsRaw("this.value"), func)._2.toJsCmd), Null)

    case _ => Null
  }


  def text_*(value: String, ignoreBlur: Boolean, func: AFuncHolder, ajaxTest: Box[String => JsCmd], attrs: ElemAttr*): Elem =
    makeFormElement("text", func, attrs: _*) % new UnprefixedAttribute("value", Text(value match {case null => "" case s => s}), Null) % (
      if (ignoreBlur) Null else buildOnBlur(ajaxTest))

  def text_*(value: String, func: AFuncHolder, ajaxTest: Box[String => JsCmd], attrs: ElemAttr*): Elem =
    text_*(value, false, func, ajaxTest, attrs :_*)

  def password_*(value: String, func: AFuncHolder, attrs: ElemAttr*): Elem =
    makeFormElement("password", func, attrs: _*) % ("value" -> value)

  def hidden_*(func: AFuncHolder, attrs: ElemAttr*): Elem =
    makeFormElement("hidden", func, attrs: _*) % ("value" -> "true")

  def submit_*(value: String, func: AFuncHolder, attrs: ElemAttr*): Elem =
    {
      def doit = makeFormElement("submit", func, attrs: _*) % ("value" -> value)

      _formGroup.is match {
        case Empty => formGroup(1)(doit)
        case _ => doit
      }
    }

  private def dupWithName(elem: Elem, name: String): Elem = {
    elem.copy(attributes =
      new UnprefixedAttribute("name", name,
                              elem.attributes.filter {
                                case up: UnprefixedAttribute =>
                                  up.key != "name"
                                case _ => true
                              })
    )
  }

  private def isRadio(in: MetaData): Boolean =
    in.get("type").map(_.text equalsIgnoreCase "radio") getOrElse false

  private def isCheckbox(in: MetaData): Boolean =
    in.get("type").map(_.text equalsIgnoreCase "checkbox") getOrElse false


  /**
   * If you want to update the href of an &lt;a> tag,
   * this method returns a function that mutates the href
   * by adding a function that will be executed when the link
   * is clicked:
   * <code>
   * "#my_link" #> SHtml.hrefFunc(() => println("howdy"))
   * </code>
   */
  def hrefFunc(func: () => Any): NodeSeq => NodeSeq = {
    val allEvent = List("href")

    ns => {
      def runNodes(in: NodeSeq): NodeSeq =
        in.flatMap {
          case Group(g) => runNodes(g)
          // button
          case e: Elem => {
            val oldAttr: Map[String, String] =
              Map(allEvent.
                  flatMap(a => e.attribute(a).
                          map(v => a -> (v.text))) :_*)

            val newAttr = e.attributes.filter{
              case up: UnprefixedAttribute => !oldAttr.contains(up.key)
              case _ => true
            }

            fmapFunc(func) {
              funcName =>
                e.copy(attributes =
                  allEvent.foldLeft(newAttr){
                    case (meta, attr) =>
                      new UnprefixedAttribute(attr,
                                              Helpers.
                                              appendFuncToURL(oldAttr.getOrElse(attr, ""),
                                                              funcName+"=_"),
                                              meta)
                  }
                )
            }
          }


          case x => x
        }

      runNodes(ns)
    }
  }

  /**
   * Create something that's bindable to an event attribute
   * and when the event happens, the command will fire:
   * <code>
   * "input [onblur]" #> SHtml.onEvent(s => Alert("Thanks: "+s))
   * </code>
   */
  def onEvent(func: String => JsCmd): GUIDJsExp =
    ajaxCall(JsRaw("this.value"), func)

  /**
   * Create something that's bindable to an event attribute and
   * guarded by a confirm dialog. The fn passed in will only execute if
   * the user clicks the "OK" button in the confirm dialog. Useful for
   * things like delete buttons that you want a confirmation on.
   *
   * <code>
   * ".deleteBtn [onclick]" #> SHtml.onEventIf("Are you sure you want to do that?", s => deleteUser())
   * </code>
   */
  def onEventIf(question:String, fn:(String)=>JsCmd) : GUIDJsExp = {
    val eventExp = onEvent(fn)

    new GUIDJsExp(eventExp.guid, JsRaw(Confirm(question, eventExp.exp).toJsCmd))
  }

  /**
   * Specify the events (e.g., onblur, onchange, etc.)
   * and the function to execute on those events.  Returns
   * a NodeSeq => NodeSeq that will add the events to all
   * the Elements
   * <code>
   * ":text" #> SHtml.onEvents("onchange", "onblur")(s => Alert("yikes "+s))
   * </code>
   */
  def onEvents(event: String, events: String*)(func: String => JsCmd):
  NodeSeq => NodeSeq = {
    val allEvent = event :: events.toList
    ns => {
      def runNodes(in: NodeSeq): NodeSeq =
        in.flatMap {
          case Group(g) => runNodes(g)
          // button
          case e: Elem => {
            val oldAttr: Map[String, String] =
              Map(allEvent.
                  flatMap(a => e.attribute(a).
                          map(v => a -> (v.text+"; "))) :_*)

            val newAttr = e.attributes.filter{
              case up: UnprefixedAttribute => !oldAttr.contains(up.key)
                case _ => true
            }

            val cmd = ajaxCall(JsRaw("this.value"), func)._2.toJsCmd

            e.copy(attributes =
              allEvent.foldLeft(newAttr) {
                case (meta, attr) =>
                  new UnprefixedAttribute(attr,
                                          oldAttr.getOrElse(attr, "") + cmd,
                                          meta)

              }
            )
          }


          case x => x
        }

      runNodes(ns)
    }
  }

  /**
   * Execute the function when the form is submitted.
   * This method returns a function that can be applied to
   * form fields (input, button, textarea, select) and the
   * function is executed when the form containing the field is submitted.
   */
  def onSubmitUnit(func: () => Any): NodeSeq => NodeSeq =
    onSubmitImpl(func: AFuncHolder)

  /**
   * Execute the String function when the form is submitted.
   * This method returns a function that can be applied to
   * form fields (input, button, textarea, select) and the
   * function is executed when the form containing the field is submitted.
   */
  def onSubmit(func: String => Any): NodeSeq => NodeSeq = {
    onSubmitImpl(func: AFuncHolder)
  }

  /**
   * Execute the List[String] function when the form is submitted.
   * This method returns a function that can be applied to
   * form fields (input, button, textarea, select) and the
   * function is executed when the form containing the field is submitted.
   */
  def onSubmitList(func: List[String] => Any): NodeSeq => NodeSeq =
    onSubmitImpl(func: AFuncHolder)

  /**
   * Execute the Boolean function when the form is submitted.
   * This method returns a function that can be applied to
   * form fields (input, button, textarea, select) and the
   * function is executed when the form containing the field is submitted.
   */
  def onSubmitBoolean(func: Boolean => Any): NodeSeq => NodeSeq =
    onSubmitImpl(func: AFuncHolder)

  /**
   * Execute the function when the form is submitted.
   * This method returns a function that can be applied to
   * form fields (input, button, textarea, select) and the
   * function is executed when the form containing the field is submitted.
   */
  def onSubmitImpl(func: AFuncHolder): NodeSeq => NodeSeq = {
    val fgSnap = S._formGroup.get

    (in: NodeSeq) => S._formGroup.doWith(fgSnap){
      var radioName: Box[String] = Empty
      var checkBoxName: Box[String] = Empty
      var checkBoxCnt = 0

      def runNodes(in: NodeSeq): NodeSeq =
        in.flatMap {
          case Group(g) => runNodes(g)
          // button
          case e: Elem if e.label == "button" =>
            _formGroup.is match {
              case Empty =>
                formGroup(1)(fmapFunc(func) {dupWithName(e, _)})
              case _ => fmapFunc(func) {dupWithName(e, _)}
            }

          // textarea
          case e: Elem if e.label == "textarea" =>
            fmapFunc(func) {dupWithName(e, _)}

          // select
          case e: Elem if e.label == "select" =>
            fmapFunc(func) {dupWithName(e, _)}

          // radio
          case e: Elem if e.label == "input" && isRadio(e.attributes) =>
            radioName match {
              case Full(name) => dupWithName(e, name)
              case _ =>
                fmapFunc(func) {
                  name => {
                    radioName = Full(name)
                    dupWithName(e, name)
                  }
                }
            }

          // checkbox
          case e: Elem if e.label == "input" && isCheckbox(e.attributes) =>
            checkBoxName match {
              case Full(name) =>
                checkBoxCnt += 1
                dupWithName(e, name)
              case _ =>
                fmapFunc(func) {
                  name => {
                    checkBoxName = Full(name)
                    checkBoxCnt += 1
                    dupWithName(e, name)
                  }
                }
            }

          // submit
          case e: Elem if e.label == "input" && e.attribute("type").map(_.text) == Some("submit") =>
            _formGroup.is match {
              case Empty =>
                formGroup(1)(fmapFunc(func) {dupWithName(e, _)})
              case _ => fmapFunc(func) {dupWithName(e, _)}
            }

          // generic input
          case e: Elem if e.label == "input" =>
            fmapFunc(func) {dupWithName(e, _)}

          case x => x
        }

      val ret = runNodes(in)

      checkBoxName match {
        // if we've got a single checkbox, add a hidden false checkbox
        case Full(name) if checkBoxCnt == 1 => {
          ret ++ <input type="hidden" name={name} value="false"/>
        }

        case _ => ret
      }
    }
  }

  def text(value: String, func: String => Any, attrs: ElemAttr*): Elem =
    text_*(value, SFuncHolder(func), attrs: _*)

  /**
   * Generate an input element for the Settable
   */
  def textElem(settable: Settable{type ValueType = String}, attrs: ElemAttr*): Elem =
    text_*(settable.get, SFuncHolder(s => settable.set(s)), attrs: _*)

  /**
   * Generate an input field with type email.  At some point,
   * there will be graceful fallback for non-HTML5 browsers.  FIXME
   */
  def email(value: String, func: String => Any, attrs: ElemAttr*): Elem =
    email_*(value, SFuncHolder(func), attrs: _*)

  /**
   * Generate an email input element for the Settable. At some point
   * there will be graceful fallback for non-HTML5 browsers. FIXME
   */
  def email(settable: Settable{type ValueType = String},
            attrs: ElemAttr*): Elem =
              email_*(settable.get, SFuncHolder(s => settable.set(s)), attrs: _*)

  private def email_*(value: String, func: AFuncHolder, attrs: ElemAttr*): Elem =
    makeFormElement("email", func, attrs: _*) %
  new UnprefixedAttribute("value", Text(value), Null)

  /**
   * Generate an input field with type url.  At some point,
   * there will be graceful fallback for non-HTML5 browsers.  FIXME
   */
  def url(value: String, func: String => Any, attrs: ElemAttr*): Elem =
    url_*(value, SFuncHolder(func), attrs: _*)

  /**
   * Generate a url input element for the Settable. At some point
   * there will be graceful fallback for non-HTML5 browsers. FIXME
   */
  def url(settable: Settable{type ValueType = String},
          attrs: ElemAttr*): Elem =
            url_*(settable.get, SFuncHolder(s => settable.set(s)), attrs: _*)

  private def url_*(value: String, func: AFuncHolder, attrs: ElemAttr*): Elem =
    makeFormElement("url", func, attrs: _*) %
  new UnprefixedAttribute("value", Text(value), Null)

  /**
   * Generate an input field with type number.  At some point,
   * there will be graceful fallback for non-HTML5 browsers.  FIXME
   */
  def number(value: Int, func: Int => Any,
             min: Int, max: Int, attrs: ElemAttr*): Elem =
    number_*(value,
             min, max,
             SFuncHolder(s => Helpers.asInt(s).map(func)), attrs: _*)

  /**
   * Generate a number input element for the Settable. At some point
   * there will be graceful fallback for non-HTML5 browsers. FIXME
   */
  def number(settable: Settable{type ValueType = Int},
             min: Int, max: Int,
             attrs: ElemAttr*): Elem =
               number_*(settable.get, min, max,
                        SFuncHolder(s => Helpers.asInt(s).map(s => settable.set(s))),
                        attrs: _*)

  private def number_*(value: Int,
                       min: Int, max: Int,
                       func: AFuncHolder, attrs: ElemAttr*): Elem = {
    import Helpers._

    makeFormElement("number",
                    func,
                    attrs: _*) %
    ("value" -> value.toString) %
    ("min" -> min.toString) %
    ("max" -> max.toString)
  }


  /**
   * Generate an input field with type number. It allows for Double if your step is
   * for example: 0.1
   * At some point,
   * there will be graceful fallback for non-HTML5 browsers.  FIXME
   */
  def number(value: Double, func: Double => Any,
             min: Double, max: Double,  step: Double ,
             attrs: ElemAttr*): Elem =
    number_double_*(value,
      min, max, step,
      SFuncHolder(s => Helpers.asDouble(s).map(func)), attrs: _*)

  /**
   * Generate a number input element for the Settable. It allows for Double if your step is
   * for example: 0.1
   * At some point
   * there will be graceful fallback for non-HTML5 browsers. FIXME
   */
  def number(settable: Settable{type ValueType = Double},
             min: Double, max: Double, step: Double,
             attrs: ElemAttr*): Elem =
    number_double_*(settable.get, min, max, step: Double,
      SFuncHolder(s => Helpers.asDouble(s).map(s => settable.set(s))),
      attrs: _*)

  private def number_double_*(value: Double,
                       min: Double, max: Double, step: Double,
                       func: AFuncHolder, attrs: ElemAttr*): Elem = {
    import Helpers._
    import common.Full


    makeFormElement("number",
                    func,
                    attrs: _*) %
    ("value" -> value.toString) %
    ("min" -> min.toString) %
    ("min" -> min.toString) %
    ("step" -> step.toString)
  }

  /**
   * Generate an input field with type range.  At some point,
   * there will be graceful fallback for non-HTML5 browsers.  FIXME
   */
  def range(value: Int, func: Int => Any,
             min: Int, max: Int, attrs: ElemAttr*): Elem =
    range_*(value,
            min, max,
            SFuncHolder(s => Helpers.asInt(s).map(func)), attrs: _*)

  /**
   * Generate a range input element for the Settable. At some point
   * there will be graceful fallback for non-HTML5 browsers. FIXME
   */
  def range(settable: Settable{type ValueType = Int},
            min: Int, max: Int,
             attrs: ElemAttr*): Elem =
               range_*(settable.get, min, max,
                       SFuncHolder(s => Helpers.asInt(s).map(s => settable.set(s))),
                       attrs: _*)

  private def range_*(value: Int,
                      min: Int, max: Int,
                      func: AFuncHolder, attrs: ElemAttr*): Elem = {
    import Helpers._

    makeFormElement("range",
                    func,
                    attrs: _*) %
    ("value" -> value.toString) %
    ("min" -> min.toString) %
    ("max" -> max.toString)
  }




  def textAjaxTest(value: String, func: String => Any, ajaxTest: String => JsCmd, attrs: ElemAttr*): Elem =
    text_*(value, SFuncHolder(func), ajaxTest, attrs: _*)

  def textAjaxTest(value: String, func: String => Any, ajaxTest: Box[String => JsCmd], attrs: ElemAttr*): Elem =
    text_*(value, SFuncHolder(func), ajaxTest, attrs: _*)


  def password(value: String, func: String => Any, attrs: ElemAttr*): Elem =
    makeFormElement("password", SFuncHolder(func), attrs: _*) % new UnprefixedAttribute("value", Text(value), Null)

  def passwordElem(settable: Settable{type ValueType = String}, attrs: ElemAttr*): Elem =
    makeFormElement("password", SFuncHolder(s => settable.set(s)), attrs: _*) % new UnprefixedAttribute("value", Text(settable.get), Null)

  def hidden(func: () => Any, attrs: ElemAttr*): Elem =
    makeFormElement("hidden", NFuncHolder(func), attrs: _*) % ("value" -> "true")

  def hidden(func: (String) => Any, defaultlValue: String, attrs: ElemAttr*): Elem =
    makeFormElement("hidden", SFuncHolder(func), attrs: _*) % ("value" -> defaultlValue)

  /**
   * Create an HTML button with strOrNodeSeq as the body.  The
   * button will be type submit.
   *
   * @param strOrNodeSeq -- the String or NodeSeq (either will work just fine)
   * to put into the body of the button
   * @param func -- the function to execute when the form containing the button
   * is posted
   * @param attrs -- the attributes to append to the button
   * @return a button HTML Element b
   */
  def button(strOrNodeSeq: StringOrNodeSeq, func: () => Any, attrs: ElemAttr*): Elem = {
    def doit: Elem = {
      attrs.foldLeft(fmapFunc((func))(name =>
        <button type="submit" name={name} value="_">{
          strOrNodeSeq.nodeSeq}</button>))(_ % _)
    }

    _formGroup.is match {
      case Empty => formGroup(1)(doit)
      case _ => doit
    }
  }

  /**
   * Generates a form submission button.
   *
   * @param value The label for the button
   * @param func The function that will be executed on form submission
   * @param attrs Optional XHTML element attributes that will be applied to the button
   */
  def submit(value: String, func: () => Any, attrs: ElemAttr*): Elem = {

    def doit = {
      makeFormElement("submit", NFuncHolder(func), attrs: _*) %
              new UnprefixedAttribute("value", Text(value), Null)
    }

    _formGroup.is match {
      case Empty => formGroup(1)(doit)
      case _ => doit
    }
  }

  /**
   * Constructs an Ajax submit button that can be used inside ajax forms.
   * Multiple buttons can be used in the same form.
   *
   * @param value - the button text
   * @param func - the ajax function to be called
   * @param attrs - button attributes
   *
   */
  def ajaxSubmit(value: String, func: () => JsCmd, attrs: ElemAttr*): Elem = {
    val funcName = "z" + Helpers.nextFuncName
    addFunctionMap(funcName, (func))

    (attrs.foldLeft(<input type="submit" name={funcName}/>)(_ % _)) %
      new UnprefixedAttribute("value", Text(value), Null) %
      ("onclick" -> ("liftAjax.lift_uriSuffix = '"+funcName+"=_'; return true;"))

  }

  /**
   * Add appropriate attributes to an input type="submit" or button
   * element to make it submit an ajaxForm correctly and return a JsCmd
   * to the client. Note that the key difference between this and ajaxSubmit
   * is that ajaxSubmit returns a complete input type="submit" element, while
   * ajaxOnSubmit applies the right attributes to any input type="submit" *or*
   * button element.
   *
   * Example:
   *
   *  <pre>"type=submit" #> ajaxOnSubmit(() => Alert("Done!"))</pre>
   */
  def ajaxOnSubmit(func: () => JsCmd): (NodeSeq)=>NodeSeq = {
    val fgSnap = S._formGroup.get

    (in: NodeSeq) => S._formGroup.doWith(fgSnap) {
      def runNodes(ns: NodeSeq): NodeSeq = {
        def addAttributes(elem: Elem, name: String) = {
          val clickJs = "liftAjax.lift_uriSuffix = '" + name + "=_'; return true;"

          elem % ("name" -> name) % ("onclick" -> clickJs)
        }

        ns.flatMap {
          case Group(nodes) => runNodes(nodes)

          case e: Elem if (e.label == "button") ||
                          (e.label == "input" && e.attribute("type").map(_.text) == Some("submit")) =>
            _formGroup.is match {
              case Empty =>
                formGroup(1)(fmapFunc(func)(addAttributes(e, _)))
              case _ => fmapFunc(func)(addAttributes(e, _))
            }
        }
      }

      runNodes(in)
    }
  }

  /**
   * Generates a form submission button with a default label.
   *
   * @param func The function that will be executed on form submission
   * @param attrs Optional XHTML element attributes that will be applied to the button
   */
  def submitButton(func: () => Any, attrs: ElemAttr*): Elem = makeFormElement("submit", NFuncHolder(func), attrs: _*)

  /**
   * Takes a form and wraps it so that it will be submitted via AJAX.
   *
   * @param body The form body. This should not include the &lt;form&gt; tag.
   */
  def ajaxForm(body: NodeSeq) = (<lift:form>{body}</lift:form>)

  /**
   * Takes a form and wraps it so that it will be submitted via AJAX.
   *
   * @param body The form body. This should not include the &lt;form&gt; tag.
   * @param onSubmit JavaScript code to execute on the client prior to submission
<<<<<<< HEAD
=======
   *
   * @deprecated Use ajaxForm(NodeSeq,JsCmd) instead
   */
  @deprecated("Use ajaxForm(NodeSeq, JsCmd) instead.", "2.6")
  def ajaxForm(onSubmit: JsCmd, body: NodeSeq) = (<lift:form onsubmit={onSubmit.toJsCmd}>{body}</lift:form>)

  /**
   * Takes a form and wraps it so that it will be submitted via AJAX.
   *
   * @param body The form body. This should not include the &lt;form&gt; tag.
   * @param onSubmit JavaScript code to execute on the client prior to submission
>>>>>>> cc0ddcac
   */
  def ajaxForm(body: NodeSeq, onSubmit: JsCmd) = (<lift:form onsubmit={onSubmit.toJsCmd}>{body}</lift:form>)

  /**
   * Takes a form and wraps it so that it will be submitted via AJAX. This also
   * takes a parameter for script code that will be executed after the form has been submitted.
   *
   * @param body The form body. This should not include the &lt;form&gt; tag.
   * @param postSubmit Code that should be executed after a successful submission
   */
  def ajaxForm(body : NodeSeq, onSubmit : JsCmd, postSubmit : JsCmd) = (<lift:form onsubmit={onSubmit.toJsCmd} postsubmit={postSubmit.toJsCmd}>{body}</lift:form>)

  /**
<<<<<<< HEAD
=======
   * Takes a form and wraps it so that it will be submitted via AJAX and processed by
   * a JSON handler. This can be useful if you may have dynamic client-side modification
   * of the form (addition or removal).
   *
   * @param jsonHandler The handler that will process the form
   * @param body The form body. This should not include the &lt;form&gt; tag.
   */
  @deprecated("Use JValue=>JsCmd bindings in SHtml (such as jsonCall) and SHtml.makeFormsAjax instead of this.", "2.6")
  def jsonForm(jsonHandler: JsonHandler, body: NodeSeq): NodeSeq = jsonForm(jsonHandler, Noop, body)

  /**
   * Takes a form and wraps it so that it will be submitted via AJAX and processed by
   * a JSON handler. This can be useful if you may have dynamic client-side modification
   * of the form (addition or removal).
   *
   * @param jsonHandler The handler that will process the form
   * @param onSubmit JavaScript code that will be executed on the client prior to submitting
   * the form
   * @param body The form body. This should not include the &lt;form&gt; tag.
   */
  @deprecated("Use JValue=>JsCmd bindings in SHtml (such as jsonCall) and SHtml.makeFormsAjax instead of this.", "2.6")
  def jsonForm(jsonHandler: JsonHandler, onSubmit: JsCmd, body: NodeSeq): NodeSeq = {
    val id = formFuncName
    <form onsubmit={(onSubmit & jsonHandler.call("processForm", FormToJSON(id)) & JsReturn(false)).toJsCmd} id={id}>{body}</form>
  }

  /**
   * Having a regular form, this method can be used to send the content of the form as JSON.
   * the request will be processed by the jsonHandler
   *
   * @param jsonHandler - the handler that process this request
   * @param formId - the id of the form
   */
  @deprecated("Use JValue=>JsCmd bindings in SHtml (such as jsonCall) and SHtml.submitAjaxForm instead of this.", "2.6")
  def submitJsonForm(jsonHandler: JsonHandler, formId: String):JsCmd = jsonHandler.call("processForm", FormToJSON(formId))

  /**
>>>>>>> cc0ddcac
   * Having a regular form, this method can be used to send the serialized content of the form.
   *
   * @param formId - the id of the form
   */
  def submitAjaxForm(formId: String):JsCmd = SHtml.makeAjaxCall(LiftRules.jsArtifacts.serialize(formId))

  /**
   * Vend a function that will take all of the form elements and turns them
   * into Ajax forms
   */
  def makeFormsAjax: NodeSeq => NodeSeq = "form" #> ((ns: NodeSeq) =>
    (ns match {
      case e: Elem => {
        val id: String = e.attribute("id").map(_.text) getOrElse
        Helpers.nextFuncName

        val newMeta = e.attributes.filter{
          case up: UnprefixedAttribute =>
            up.key match {
              case "id" => false
              case "action" => false
              case "onsubmit" => false
              case "method" => false
              case _ => true
            }
          case _ => true
        }

        e.copy(attributes = newMeta) % ("id" -> id) %
        ("action" -> "javascript://") %
        ("onsubmit" ->
         (SHtml.makeAjaxCall(LiftRules.jsArtifacts.serialize(id)).toJsCmd +
          "; return false;"))
      }
      case x => x
  }): NodeSeq)

  /**
   * Submits a form denominated by a formId and execute the func function
   * after form fields functions are executed.
   */
  def submitAjaxForm(formId: String, func: () => JsCmd): JsCmd = {
    val funcName = "Z" + Helpers.nextFuncName
    addFunctionMap(funcName, (func))

    makeAjaxCall(JsRaw(
       LiftRules.jsArtifacts.serialize(formId).toJsCmd + " + " +
       Str("&" + funcName + "=true").toJsCmd))
  }

  /**
   * Having a regular form, this method can be used to send the serialized content of the form.
   *
   * @param formId - the id of the form
   * @param postSubmit - the function that needs to be called after a successfull request
   */
  def submitAjaxForm(formId: String, postSubmit: Call):JsCmd =
    SHtml.makeAjaxCall(LiftRules.jsArtifacts.serialize(formId), AjaxContext.js(Full(postSubmit.toJsCmd)))


  private def secureOptions[T](options: Seq[SelectableOption[T]], default: Box[T],
                               onSubmit: T => Any): (Seq[SelectableOption[String]], Box[String], AFuncHolder) = {
    val secure = options.map { selectableOption =>
      SelectableOptionWithNonce(selectableOption.value, randomString(20), selectableOption.label, selectableOption.attrs: _*)
    }

    val defaultNonce = default.flatMap { default =>
      secure.find(_.value == default).map(_.nonce)
    }

    val nonces = secure.map { selectableOptionWithNonce =>
      SelectableOption(selectableOptionWithNonce.nonce, selectableOptionWithNonce.label, selectableOptionWithNonce.attrs: _*)
    }

    def process(nonce: String): Unit = secure.find(_.nonce == nonce).map(x => onSubmit(x.value))

    (nonces, defaultNonce, SFuncHolder(process))
  }

  final case class SelectableOption[+T](value: T, label: String, attrs: ElemAttr*)
  object SelectableOption {
    implicit def tupleSeqToSelectableOptionSeq[T](seq: Seq[(T, String)]): Seq[SelectableOption[T]] =
      seq.collect {
        case (value, label) => SelectableOption(value, label)
      }
  }

  private final case class SelectableOptionWithNonce[+T](value: T, nonce: String, label: String, attrs: ElemAttr*)

  /**
   * Create a select box based on the list with a default value and the function to be executed on
   * form submission
   *
   * @param opts -- the options.  A list of value and text pairs (value, text to display)
   * @param deflt -- the default value (or Empty if no default value)
   * @param func -- the function to execute on form submission
   */
  def select(opts: Seq[SelectableOption[String]], deflt: Box[String], func: String => Any, attrs: ElemAttr*): Elem =
    select_*(opts, deflt, SFuncHolder(func), attrs: _*)

  /**
   * Create a select box based on the list with a default value and the function
   * to be executed on form submission
   *
   * @param options -- a list of values
   * @param default -- the default value (or Empty if no default value)
   * @param attrs -- the attributes to append to the resulting Elem,
   * these may be name-value pairs (static attributes) or special
   * HTML5 ElemAtts
   * @param onSubmit -- the function to execute on form submission
   * @param f -- the function that converts a T to a Display String.
   */
  def selectElem[T](options: Seq[T], default: Box[T], attrs: ElemAttr*)
  (onSubmit: T => Any)
  (implicit f: PairStringPromoter[T]):
  Elem = {
    selectObj[T](options.map(v => SelectableOption(v, f(v))), default, onSubmit, attrs :_*)
  }

  /**
   * Create a select box based on the list with a default value and the function
   * to be executed on form submission
   *
   * @param options -- a list of values
   * @param default -- the default value (or Empty if no default value)
   * @param attrs -- the attributes to append to the resulting Elem,
   * these may be name-value pairs (static attributes) or special
   * HTML5 ElemAtts
   * @param onSubmit -- the function to execute on form submission
   * @param f -- the function that converts a T to a Display String.
   */
  def selectElem[T](options: Seq[T],
                    settable: LiftValue[T],
                    attrs: ElemAttr*)
  (implicit f: PairStringPromoter[T]):
  Elem = {
    selectObj[T](options.map(v => SelectableOption(v, f(v))), Full(settable.get),
                 s => settable.set(s), attrs :_*)
  }

  /**
   * Create a select box based on the list with a default value and the function
   * to be executed on form submission
   *
   * @param options -- a list of value and text pairs (value, text to display)
   * @param default -- the default value (or Empty if no default value)
   * @param onSubmit -- the function to execute on form submission
   */
  def selectObj[T](options: Seq[SelectableOption[T]], default: Box[T],
                   onSubmit: T => Any, attrs: ElemAttr*): Elem = {
    val (nonces, defaultNonce, secureOnSubmit) = secureOptions(options, default, onSubmit)

    select_*(nonces, defaultNonce, secureOnSubmit, attrs: _*)
  }

  /**
   * Create a select box based on the list with a default value and the function to be executed on
   * form submission
   *
   * @param opts -- the options.  A list of value and text pairs
   * @param deflt -- the default value (or Empty if no default value)
   * @param func -- the function to execute on form submission
   */
  def select_*(opts: Seq[SelectableOption[String]], deflt: Box[String],
               func: AFuncHolder, attrs: ElemAttr*): Elem = {
    val vals = opts.map(_.value)
    val testFunc = LFuncHolder(in => in.filter(v => vals.contains(v)) match {case Nil => false case xs => func(xs)}, func.owner)

    attrs.foldLeft(fmapFunc(testFunc) { fn =>
      <select name={fn}>{opts.flatMap {
        case option =>
          option.attrs.foldLeft(<option value={option.value}>{option.label}</option>)(_ % _) %
          selected(deflt.exists(_ == option.value))
      }}</select>
    })(_ % _)
  }

  /**
   * Create a select box based on the list with a default value and the function to be executed on
   * form submission.  No check is made to see if the resulting value was in the original list.
   * For use with DHTML form updating.
   *
   * @param opts -- the options.  A list of value and text pairs
   * @param deflt -- the default value (or Empty if no default value)
   * @param func -- the function to execute on form submission
   */
  def untrustedSelect(opts: Seq[SelectableOption[String]], deflt: Box[String],
                      func: String => Any, attrs: ElemAttr*): Elem =
    untrustedSelect_*(opts, deflt, SFuncHolder(func), attrs: _*)

  /**
   * Create a select box based on the list with a default value and the function to be executed on
   * form submission.  No check is made to see if the resulting value was in the original list.
   * For use with DHTML form updating.
   *
   * @param opts -- the options.  A list of value and text pairs
   * @param deflt -- the default value (or Empty if no default value)
   * @param func -- the function to execute on form submission
   */
  def untrustedSelect_*(opts: Seq[SelectableOption[String]], deflt: Box[String],
                        func: AFuncHolder, attrs: ElemAttr*): Elem =
    fmapFunc(func) { funcName =>
      attrs.foldLeft(<select name={funcName}>{opts.flatMap {
        case option =>
          option.attrs.foldLeft(<option value={option.value}>{option.label}</option>)(_ % _) %
          selected(deflt.exists(_ == option.value))
      }}</select>)(_ % _)
    }

  /**
   * Create a multiple select box based on the list with a default value and the function to be executed on
   * form submission.  No check is made to see if the resulting value was in the original list.
   * For use with DHTML form updating.
   *
   * @param opts -- the options.  A list of value and text pairs
   * @param deflt -- the default value (or Empty if no default value)
   * @param func -- the function to execute on form submission
   */
  def untrustedMultiSelect(opts: Seq[SelectableOption[String]], deflt: Seq[String],
                      func: List[String] => Any, attrs: ElemAttr*): NodeSeq =
    untrustedMultiSelect_*(opts, deflt, LFuncHolder(func), attrs: _*)

  /**
   * Create a multiple select box based on the list with a default value and the function to be executed on
   * form submission.  No check is made to see if the resulting value was in the original list.
   * For use with DHTML form updating.
   *
   * @param opts -- the options.  A list of value and text pairs
   * @param deflt -- the default value (or Empty if no default value)
   * @param func -- the function to execute on form submission
   */
  def untrustedMultiSelect_*(opts: Seq[SelectableOption[String]], deflt: Seq[String],
                        lf: AFuncHolder, attrs: ElemAttr*): NodeSeq = {
    val hiddenId = Helpers.nextFuncName
    fmapFunc(LFuncHolder(l => lf(l.filter(_ != hiddenId)))) {
      funcName => NodeSeq.fromSeq(
        List(
          attrs.foldLeft(<select multiple="true" name={funcName}>{opts.flatMap {
            case option =>
              option.attrs.foldLeft(<option value={option.value}>{option.label}</option>)(_ % _) %
              selected(deflt.contains(option.value))
          }}</select>)(_ % _),
          <input type="hidden" value={hiddenId} name={funcName}/>
        )
      )
    }
  }

    /**
   * Create a select box based on the list with a default value and the function to be executed on
   * form submission.  No check is made to see if the resulting value was in the original list.
   * For use with DHTML form updating.
   *
   * @param opts -- the options.  A list of value and text pairs
   * @param deflt -- the default value (or Empty if no default value)
   * @param func -- the function to execute on form submission
   * @param attrs -- select box attributes
   */
  def ajaxUntrustedSelect(opts: Seq[SelectableOption[String]],
    deflt: Box[String],
    func: String => JsCmd,
    attrs: (String, String)*): Elem =
    ajaxUntrustedSelect_*(opts, deflt, Empty, SFuncHolder(func), attrs: _*)

   /**
   * Create a select box based on the list with a default value and the function to be executed on
   * form submission.  No check is made to see if the resulting value was in the original list.
   * For use with DHTML form updating.
   *
   * @param opts -- the options.  A list of value and text pairs
   * @param jsFunc -- user provided function
   * @param deflt -- the default value (or Empty if no default value)
   * @param func -- the function to execute on form submission
   * @param attrs -- select box attributes
   */
  def ajaxUntrustedSelect(opts: Seq[SelectableOption[String]],
    deflt: Box[String],
    jsFunc: Call,
    func: String => JsCmd,
    attrs: (String, String)*): Elem =
    ajaxUntrustedSelect_*(opts, deflt, Full(jsFunc), SFuncHolder(func), attrs: _*)

   /**
   * Create a select box based on the list with a default value and the function to be executed on
   * form submission.  No check is made to see if the resulting value was in the original list.
   * For use with DHTML form updating.
   *
   * @param opts -- the options.  A list of value and text pairs
   * @param deflt -- the default value (or Empty if no default value)
   * @param jsFunc -- user provided function
   * @param func -- the function to execute on form submission
   * @param attrs -- select box attributes
   */
  private def ajaxUntrustedSelect_*(opts: Seq[SelectableOption[String]],
    deflt: Box[String],
    jsFunc: Box[Call],
    func: AFuncHolder,
    attrs: (String, String)*): Elem =
    {
      val raw = (funcName: String, value: String) => JsRaw("'" + funcName + "=' + this.options[" + value + ".selectedIndex].value")
      val key = formFuncName

      val vals = opts.map(_.value)

      val testFunc = LFuncHolder(in => in match { case Nil => false case xs => func(xs) }, func.owner)
      fmapFunc(contextFuncBuilder(testFunc)) {
        import net.liftweb.http.js.JsCmds.JsCrVar
        funcName =>
          (attrs.foldLeft(<select>{ opts.flatMap {
            case option =>
              option.attrs.foldLeft(<option value={ option.value }>{ option.label }</option>)(_ % _) %
              selected(deflt.exists(_ == option.value))
          } }</select>)(_ % _)) %
          ("onchange" -> (jsFunc match {
            case Full(f) => JsCrVar(key, JsRaw("this")) & deferCall(raw(funcName, key), f)
            case _ => makeAjaxCall(raw(funcName, "this"))
          }))
      }
    }

  private def selected(in: Boolean) = if (in) new UnprefixedAttribute("selected", "selected", Null) else Null

  def multiSelect(opts: Seq[SelectableOption[String]], deflt: Seq[String],
                  func: List[String] => Any, attrs: ElemAttr*): Elem =
    multiSelect_*(opts, deflt, LFuncHolder(func), attrs: _*)

  /**
   * Create a select box based on the list with a default value and the function
   * to be executed on form submission
   *
   * @param options -- a list of value and text pairs (value, text to display)
   * @param default -- the default value (or Empty if no default value)
   * @param onSubmit -- the function to execute on form submission
   */
  def multiSelectElem[T](options: Seq[T], default: Seq[T], attrs: ElemAttr*)
  (onSubmit: List[T] => Any)
  (implicit f: PairStringPromoter[T]): Elem = {
    multiSelectObj[T](options.map(v => SelectableOption(v, f(v))), default,
                      onSubmit, attrs :_*)
  }

  /**
   * Create a select box based on the list with a default value and the function
   * to be executed on form submission
   *
   * @param options -- a list of value and text pairs (value, text to display)
   * @param default -- the default value (or Empty if no default value)
   * @param onSubmit -- the function to execute on form submission
   */
  def multiSelectObj[T](options: Seq[SelectableOption[T]], default: Seq[T],
                        onSubmit: List[T] => Any, attrs: ElemAttr*): Elem = {
    val (nonces, defaultNonce, secureOnSubmit) =
    secureMultiOptions(options, default, onSubmit)

    multiSelect_*(nonces, defaultNonce, secureOnSubmit, attrs: _*)
  }

  private[http] def secureMultiOptions[T](options: Seq[SelectableOption[T]], default: Seq[T],
                                          onSubmit: List[T] => Any): (Seq[SelectableOption[String]], Seq[String], AFuncHolder) = {
      val o2 = options.toList

      val secure: List[SelectableOptionWithNonce[T]] = o2.map { selectableOption =>
        SelectableOptionWithNonce(selectableOption.value, randomString(20), selectableOption.label, selectableOption.attrs: _*)
      }

      val sm: Map[String, T] = Map(secure.map(v => (v.nonce, v.value)): _*)

      val defaultNonce: Seq[String] = default.flatMap { defaultOption =>
        secure.find(_.value == defaultOption).map(_.nonce)
      }

      val nonces: List[SelectableOption[String]] = secure.map { selectableOptionWithNonce =>
        SelectableOption(selectableOptionWithNonce.nonce, selectableOptionWithNonce.label, selectableOptionWithNonce.attrs: _*)
      }.toList

      def process(info: List[String]): Unit = onSubmit(info.flatMap(sm.get))


      (nonces, defaultNonce, LFuncHolder(process))
    }

  def multiSelect_*(opts: Seq[SelectableOption[String]],
                    deflt: Seq[String],
                    func: AFuncHolder, attrs: ElemAttr*): Elem =
    fmapFunc(func)(funcName =>
            attrs.foldLeft(<select multiple="true" name={funcName}>{opts.flatMap(o => (<option value={o.value}>{o.label}</option>) % selected(deflt.contains(o.value)))}</select>)(_ % _))


  def textarea(value: String, func: String => Any, attrs: ElemAttr*): Elem =
    textarea_*(value, SFuncHolder(func), attrs: _*)

  def textareaElem(settable: Settable{type ValueType = String},
                   attrs: ElemAttr*):
  Elem = textarea_*(settable.get, SFuncHolder(s => settable.set(s)), attrs: _*)

  def textarea_*(value: String, func: AFuncHolder, attrs: ElemAttr*): Elem =
    fmapFunc(func)(funcName =>
            attrs.foldLeft(<textarea name={funcName}>{value match {case null => "" case s => s}}</textarea>)(_ % _))

  def radio(opts: Seq[String], deflt: Box[String], func: String => Any,
            attrs: ElemAttr*): ChoiceHolder[String] =
    radio_*(opts, deflt, SFuncHolder(func), attrs: _*)

  /**
   * Generate a collection or radio box items from a sequence of
   * things
   */
  def radioElem[T](opts: Seq[T], deflt: Box[T], attrs: ElemAttr*)
  (onSubmit: Box[T] => Any): ChoiceHolder[T] = {
    val possible = opts.map(v => Helpers.nextFuncName -> v).toList

    val hiddenId = Helpers.nextFuncName

    fmapFunc(LFuncHolder(lst => lst.filter(_ != hiddenId) match {
      case Nil => onSubmit(Empty)
      case x :: _ => onSubmit(possible.filter(_._1 == x).
                              headOption.map(_._2))
    })) {
      name => {
        val items = possible.zipWithIndex.map {
          case ((id, value), idx) => {
            val radio =
              attrs.foldLeft(<input type="radio"
                             name={name} value={id}/>)(_ % _) %
            checked(deflt.filter(_ == value).isDefined)

            val elem = if (idx == 0) {
              radio ++ <input type="hidden" value={hiddenId} name={name}/>
            } else {
              radio
            }

            ChoiceItem(value, elem)
          }
        }

        ChoiceHolder(items)
      }
    }
  }

  def radio_*(opts: Seq[String], deflt: Box[String],
              func: AFuncHolder, attrs: ElemAttr*): ChoiceHolder[String] = {
    fmapFunc(func) {
      name =>
              val itemList = opts.map(v => ChoiceItem(v,
                attrs.foldLeft(<input type="radio" name={name} value={v}/>)(_ % _) %
                        checked(deflt.filter((s: String) => s == v).isDefined)))
              ChoiceHolder(itemList)
    }
  }

  /**
   * Defines a form element for a file upload that will call the
   * specified function when the file is uploaded if the file size
   * is greater than zero. Note that in order to use the fileUpload
   * element you need to specify the multipart attribute on your
   * snippet tag:
   *
   * <pre name="code" class="xml">
   * &lt;lift:Some.snippet form="POST" multipart="true">
   * ...
   * &lt;/lift:Some.snippet>
   * </pre>
   */
  def fileUpload(func: FileParamHolder => Any, attrs: ElemAttr*): Elem = {
    val f2: FileParamHolder => Any = fp => if (fp.length > 0) func(fp)
    fmapFunc(BinFuncHolder(f2)) { name =>
      attrs.foldLeft(<input type="file" name={ name }/>) { _ % _ }
    }
  }

  /** Holds a form control as HTML along with some user defined value */
  final case class ChoiceItem[T](key: T, xhtml: NodeSeq)

  /** Holds a series of choices: HTML for input controls alongside some user defined value */
  final case class ChoiceHolder[T](items: Seq[ChoiceItem[T]]) {
    /** Retrieve the ChoiceItem that has the given key, throwing NoSuchElementException if there is no matching ChoiceItem */
    def apply(in: T): NodeSeq = items.filter(_.key == in).head.xhtml

    /** Retrieve the nth ChoiceItem, 0-based */
    def apply(in: Int): NodeSeq = items(in).xhtml

    /** Apply a function to each ChoiceItem, collecting the results */
    def map[A](f: ChoiceItem[T] => A) = items.map(f)

    /** Apply a function to each ChoiceItem, concatenating the results */
    def flatMap[A](f: ChoiceItem[T] => Iterable[A]) = items.flatMap(f)

    /** Return the ChoiceItems that the given function returns true for */
    def filter(f: ChoiceItem[T] => Boolean) = items.filter(f)

    /** Generate a simple form by calling ChoiceItem.htmlize on each ChoiceItem and concatenating the resulting HTML */
    def toForm: NodeSeq = flatMap(ChoiceHolder.htmlize)
  }


  object ChoiceHolder {
    /** Convert a ChoiceItem into a span containing the control and the toString of the key */
    var htmlize: ChoiceItem[_] => NodeSeq = c => (<span>{c.xhtml}&nbsp;{c.key.toString}<br/> </span>)
  }

  private def checked(in: Boolean) = if (in) new UnprefixedAttribute("checked", "checked", Null) else Null

  private def setId(in: Box[String]) = in match {case Full(id) => new UnprefixedAttribute("id", Text(id), Null); case _ => Null}

  /**
   * Generate a ChoiceHolder of possible checkbox type inputs that calls back to the given function when the form is submitted.
   *
   * @param possible complete sequence of possible values, each a separate checkbox when rendered
   * @param actual values to be preselected
   * @param func function to receive all values corresponding to the checked boxes
   * @param attrs sequence of attributes to apply to each checkbox input element
   * @return ChoiceHolder containing the checkboxes and values in order
   */
  def checkbox[T](possible: Seq[T], actual: Seq[T], func: Seq[T] => Any, attrs: ElemAttr*): ChoiceHolder[T] = {
    fmapFunc {
      LFuncHolder((selectedChoiceValues: List[String]) => {
        val validSelectedIndicies = selectedChoiceValues.map(_.toInt).filter(possible.isDefinedAt(_))
        val selectedValues = validSelectedIndicies.map(possible(_))

        func(selectedValues)
        true
      })
    } { name =>
      ChoiceHolder(possible.toList.zipWithIndex.map { possibleChoice =>
        ChoiceItem(
          possibleChoice._1,
          attrs.foldLeft(<input type="checkbox" name={name} value={possibleChoice._2.toString}/>)(_ % _) %
          checked(actual.contains(possibleChoice._1)) ++ {
            if (possibleChoice._2 == 0)
              <input type="hidden" name={name} value="-1"/>
            else
              Nil
          }
        )
      })
    }
  }

  /**
   * Defines a new checkbox for the Settable
   */
  def checkboxElem(settable: Settable{type ValueType = Boolean}, attrs: ElemAttr*): NodeSeq = {
    checkbox_id(settable.get, s => settable.set(s), Empty, attrs: _*)
  }

  /**
   * Defines a new checkbox set to  { @code value } and running  { @code func } when the
   * checkbox is submitted.
   */
  def checkbox(value: Boolean, func: Boolean => Any, attrs: ElemAttr*): NodeSeq = {
    checkbox_id(value, func, Empty, attrs: _*)
  }

  /**
   * Defines a new checkbox for the Settable
   */
  def checkbox_id(settable: Settable{type ValueType = Boolean},
                  id: Box[String], attrs: ElemAttr*): NodeSeq = {
    def from(f: Boolean => Any): List[String] => Boolean = (in: List[String]) => {
      f(in.exists(toBoolean(_)))
      true
    }
    checkbox_*(settable.get, LFuncHolder(from(s => settable.set(s))), id, attrs: _*)
  }

  /**
   * Defines a new checkbox set to  { @code value } and running  { @code func } when the
   * checkbox is submitted. Has an id of  { @code id }.
   */
  def checkbox_id(value: Boolean, func: Boolean => Any,
                  id: Box[String], attrs: ElemAttr*): NodeSeq = {
    def from(f: Boolean => Any): List[String] => Boolean = (in: List[String]) => {
      f(in.exists(toBoolean(_)))
      true
    }
    checkbox_*(value, LFuncHolder(from(func)), id, attrs: _*)
  }

  def checkbox_*(value: Boolean, func: AFuncHolder, id: Box[String],
                 attrs: ElemAttr*): NodeSeq = {
    fmapFunc(func)(name =>
      (attrs.foldLeft(<input type="checkbox" name={name} value="true"/>)(_ % _) % checked(value) % setId(id)) ++
                   (<input type="hidden" name={name} value="false"/>)
      )
  }

}

object AjaxType extends Enumeration {
  val JavaScript = Value("javascript")
  val JSON = Value("json")
}

object AjaxContext {
  def js(success: Box[String], failure: Box[String]) = new JsContext(success, failure)

  def js(success: Box[String]) = new JsContext(success, Empty)

  def json(success: Box[String], failure: Box[String]) = new JsonContext(success, failure)

  def json(success: Box[String]) = new JsonContext(success, Empty)
}


case class AjaxContext(success: Box[String], failure: Box[String], responseType: AjaxType.Value)

class JsContext(override val success: Box[String], override val failure: Box[String]) extends AjaxContext(success, failure, AjaxType.JavaScript)

class JsonContext(override val success: Box[String], override val failure: Box[String]) extends AjaxContext(success, failure, AjaxType.JSON)

object Html5ElemAttr {
  /**
   * The autofocus attribute
   */
  final case object Autofocus extends SHtml.ElemAttr {
    // FIXME detect HTML5 browser and do the right thing
    def apply(in: Elem): Elem = in % ("autofocus" -> "true")
  }

  /**
   * The required attribute
   */
  final case object Required extends SHtml.ElemAttr {
    // FIXME detect HTML5 browser and do the right thing
    def apply(in: Elem): Elem = in % ("required" -> "true")
  }

  /**
   * The placeholder attribute for HTML5.
   *
   * @param text - a String or () => String that will be the
   * placeholder property in the attribute
   */
  final case class Placeholder(text: StringFunc) extends SHtml.ElemAttr {
    // FIXME detect HTML5 browser and do the right thing
    def apply(in: Elem): Elem = in % ("placeholder" -> text.func())
  }
}

/**
 * Mix this trait into a snippet class so that you have a convenient
 * value to redirect back to (whence).
 * When you're done with the snippet, <code>S.redirectTo(whence)</code>
 */
trait Whence {
  protected val whence = S.referer openOr "/"
}

/**
 * Memoize the CSS Selector Transform and the most recent
 * NodeSeq sent to the NodeSeq => NodeSeq so that when
 * applyAgain() is called, the NodeSeq most recently used
 * in apply() is used.
 */
trait MemoizeTransform extends Function1[NodeSeq, NodeSeq] {

  def applyAgain(): NodeSeq
}

/**
 * A mechanism to memoize a transformation and then
 * re-use the most recent html and ID to redraw
 * the content or even use an Ajax call to update the content
 */
trait IdMemoizeTransform extends Function1[NodeSeq, NodeSeq] {
  /**
   * The latest ID of the outer
   */
  def latestId: String

  /**
   * The outer Elem
   */
  def latestElem: Elem

  /**
   * The children of the Elem
   */
  def latestKids: NodeSeq


  def applyAgain(): NodeSeq

  def setHtml(): JsCmd
}

sealed trait NodeSeqFuncOrSeqNodeSeqFunc extends Function1[NodeSeq, NodeSeq]

object NodeSeqFuncOrSeqNodeSeqFunc {
  implicit def promoteNodeSeq(in: NodeSeq => NodeSeq): NodeSeqFuncOrSeqNodeSeqFunc =
    NodeSeqFunc(in)

  implicit def promoteSeqNodeSeq(in: Seq[NodeSeq => NodeSeq]): NodeSeqFuncOrSeqNodeSeqFunc = SeqNodeSeqFunc(in)
}

final case class NodeSeqFunc(f: NodeSeq => NodeSeq) extends NodeSeqFuncOrSeqNodeSeqFunc {
  def apply(ns: NodeSeq): NodeSeq = f(ns)
}

final case class SeqNodeSeqFunc(f: Seq[NodeSeq => NodeSeq]) extends NodeSeqFuncOrSeqNodeSeqFunc {
  def apply(ns: NodeSeq): NodeSeq = f.flatMap(_(ns))
}

/**
 * A long time ago, Lift was going to track every function/GUID combination vended to
 * a web page with extreme granularity. This meant that for every function/GUID vended,
 * Lift would put that GUID in an attribute associated with the element on the page.  In
 * order to capture the GUIDs, some methods like SHtml.ajaxCall() returned a Tuple containing
 * the GUID and the JsExp.  This caused confusion and ugly code.  So, the GUIDJsExp
 * came into being.  Basically, it's backward compatible with the Tuple (String, JsExp), but
 * it functions like a JsExp (although you don't even have to call .toJsCmd because
 * the toString method returns the expresion itself).  It should make the ajaxCall()._2.toJsCmd
 * thing into ajaxCall().
 */
class GUIDJsExp(val guid: String,val exp: JsExp) extends JsExp {
  def product: (String, JsExp) = this

  def _1: String = guid
  def _2: JsExp = exp

  def toJsCmd: String = exp.toJsCmd

  override def toString = this.toJsCmd
}

/**
 * The companion object for GUIDJsExp that does helpful implicit conversions.
 */
object GUIDJsExp {
  implicit def guidToTuple(in: GUIDJsExp): (String, JsExp) = (in.guid, in.exp)
  implicit def tupleToGUIDJS(in: (String, JsExp)): GUIDJsExp = new GUIDJsExp(in._1, in._2)

  def unapply(in: GUIDJsExp): Option[(String, JsExp)] = Some(in)
}<|MERGE_RESOLUTION|>--- conflicted
+++ resolved
@@ -241,19 +241,6 @@
     f(name, js)
   }
 
-<<<<<<< HEAD
-=======
-  @deprecated("Use jsonCall with a function that takes JValue => JsCmd", "2.5")
-  def jsonCall(jsCalcValue: JsExp, jsonContext: JsonContext, func: String => JsObj)(implicit d: AvoidTypeErasureIssues1): GUIDJsExp = 
-    ajaxCall_*(jsCalcValue, jsonContext, SFuncHolder(func))
-
-  @deprecated("Use jsonCall with a function that takes JValue => JValue and its GUIDJsExp to manipulate the guid and JsExp it produces. This function will go away altogether in Lift 3.", "2.6")
-  def fjsonCall[T](jsCalcValue: JsExp, jsonContext: JsonContext, func: String => JsObj)(f: (String, JsExp) => T): T = {
-    val (name, js) = jsonCall(jsCalcValue, jsonContext, func).product
-    f(name, js)
-  }
-
->>>>>>> cc0ddcac
   /**
    * Build a JavaScript function that will perform an AJAX call based on a value calculated in JavaScript
    * @param jsCalcValue -- the JavaScript to calculate the value to be sent to the server
@@ -382,8 +369,6 @@
   }
 
   /**
-<<<<<<< HEAD
-=======
    * Create an Ajax button that when pressed, submits an Ajax request and expects back a JSON
    * construct which will be passed to the <i>success</i> function
    *
@@ -395,25 +380,6 @@
    * @return a button to put on your page
    *
    */
-  @deprecated("Use jsonButton with a function that takes JValue => JsCmd", "2.6")
-  def jsonButton(text: NodeSeq, jsExp: JsExp, func: Any => JsObj, ajaxContext: JsonContext, attrs: ElemAttr*): Elem = {
-    attrs.foldLeft(jsonFmapFunc(func)(name =>
-            <button onclick={makeAjaxCall(JsRaw(name.encJs + "+'='+ encodeURIComponent(JSON.stringify(" + jsExp.toJsCmd + "))"), ajaxContext).toJsCmd +
-                    "; return false;"}>{text}</button>))(_ % _)
-  }
-
-  /**
-   * Create an Ajax button that when pressed, submits an Ajax request and expects back a JSON
-   * construct which will be passed to the <i>success</i> function
-   *
-   * @param text -- the name/text of the button
-   * @param func -- the function to execute when the button is pushed.  Return Noop if nothing changes on the browser.
-   * @param ajaxContext -- defines the callback functions and the JSON response type
-   * @param attrs -- the list of node attributes
-   *
-   * @return a button to put on your page
-   *
-   */
   def jsonButton(text: NodeSeq, jsExp: JsExp, func: JValue => JsCmd, ajaxContext: JsonContext, attrs: ElemAttr*)(implicit dummy: AvoidTypeErasureIssues1): Elem = {
     attrs.foldLeft(jsonFmapFunc(func)(name =>
             <button onclick={makeAjaxCall(JsRaw(name.encJs + "+'='+ encodeURIComponent(JSON.stringify(" + jsExp.toJsCmd + "))"), ajaxContext).toJsCmd +
@@ -421,7 +387,6 @@
   }
 
   /**
->>>>>>> cc0ddcac
    * Create an Ajax button that when pressed, executes the function
    *
    * @param text -- the name/text of the button
@@ -1668,20 +1633,6 @@
    *
    * @param body The form body. This should not include the &lt;form&gt; tag.
    * @param onSubmit JavaScript code to execute on the client prior to submission
-<<<<<<< HEAD
-=======
-   *
-   * @deprecated Use ajaxForm(NodeSeq,JsCmd) instead
-   */
-  @deprecated("Use ajaxForm(NodeSeq, JsCmd) instead.", "2.6")
-  def ajaxForm(onSubmit: JsCmd, body: NodeSeq) = (<lift:form onsubmit={onSubmit.toJsCmd}>{body}</lift:form>)
-
-  /**
-   * Takes a form and wraps it so that it will be submitted via AJAX.
-   *
-   * @param body The form body. This should not include the &lt;form&gt; tag.
-   * @param onSubmit JavaScript code to execute on the client prior to submission
->>>>>>> cc0ddcac
    */
   def ajaxForm(body: NodeSeq, onSubmit: JsCmd) = (<lift:form onsubmit={onSubmit.toJsCmd}>{body}</lift:form>)
 
@@ -1695,46 +1646,6 @@
   def ajaxForm(body : NodeSeq, onSubmit : JsCmd, postSubmit : JsCmd) = (<lift:form onsubmit={onSubmit.toJsCmd} postsubmit={postSubmit.toJsCmd}>{body}</lift:form>)
 
   /**
-<<<<<<< HEAD
-=======
-   * Takes a form and wraps it so that it will be submitted via AJAX and processed by
-   * a JSON handler. This can be useful if you may have dynamic client-side modification
-   * of the form (addition or removal).
-   *
-   * @param jsonHandler The handler that will process the form
-   * @param body The form body. This should not include the &lt;form&gt; tag.
-   */
-  @deprecated("Use JValue=>JsCmd bindings in SHtml (such as jsonCall) and SHtml.makeFormsAjax instead of this.", "2.6")
-  def jsonForm(jsonHandler: JsonHandler, body: NodeSeq): NodeSeq = jsonForm(jsonHandler, Noop, body)
-
-  /**
-   * Takes a form and wraps it so that it will be submitted via AJAX and processed by
-   * a JSON handler. This can be useful if you may have dynamic client-side modification
-   * of the form (addition or removal).
-   *
-   * @param jsonHandler The handler that will process the form
-   * @param onSubmit JavaScript code that will be executed on the client prior to submitting
-   * the form
-   * @param body The form body. This should not include the &lt;form&gt; tag.
-   */
-  @deprecated("Use JValue=>JsCmd bindings in SHtml (such as jsonCall) and SHtml.makeFormsAjax instead of this.", "2.6")
-  def jsonForm(jsonHandler: JsonHandler, onSubmit: JsCmd, body: NodeSeq): NodeSeq = {
-    val id = formFuncName
-    <form onsubmit={(onSubmit & jsonHandler.call("processForm", FormToJSON(id)) & JsReturn(false)).toJsCmd} id={id}>{body}</form>
-  }
-
-  /**
-   * Having a regular form, this method can be used to send the content of the form as JSON.
-   * the request will be processed by the jsonHandler
-   *
-   * @param jsonHandler - the handler that process this request
-   * @param formId - the id of the form
-   */
-  @deprecated("Use JValue=>JsCmd bindings in SHtml (such as jsonCall) and SHtml.submitAjaxForm instead of this.", "2.6")
-  def submitJsonForm(jsonHandler: JsonHandler, formId: String):JsCmd = jsonHandler.call("processForm", FormToJSON(formId))
-
-  /**
->>>>>>> cc0ddcac
    * Having a regular form, this method can be used to send the serialized content of the form.
    *
    * @param formId - the id of the form
