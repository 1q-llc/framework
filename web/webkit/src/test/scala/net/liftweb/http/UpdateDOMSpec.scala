package net.liftweb.http

import java.io.{File, FileWriter}

import com.gargoylesoftware.htmlunit.BrowserVersion._
import com.gargoylesoftware.htmlunit.WebClient
import net.liftweb.http.js.JE
import net.liftweb.json.Extraction
import net.liftweb.util.VDom._
import net.liftweb.util.{Html5, VDom}
import org.specs2.matcher.XmlMatchers
import org.specs2.mutable.Specification
import net.sourceforge.htmlunit.corejs.javascript.{ScriptableObject, Function => JsFunction}
import com.gargoylesoftware.htmlunit.html.{DomElement, DomNode, HtmlElement, HtmlPage}
import net.liftweb.util.VDom.VDomHelpers._

import scala.xml._
import scala.collection.JavaConverters._

object UpdateDOMSpec extends Specification with XmlMatchers {
  implicit val formats = VDom.formats

  "UpdateDOM Spec".title

  def rtAndCompare(before:Node, after:Node) = {
    import VDomHelpers._
    val result = withoutWhitespace(roundTrip(before, after))

    result must beEqualTo(withoutWhitespace(after))
  }

  def roundTrip(before:Node, after:Node):Node = {
    val lift_js = this.getClass.getClassLoader.getResource("toserve/lift.js")
    val jq_js   = this.getClass.getClassLoader.getResource("toserve/jquery-1.4.4.js")
    def html(body:Node) =
      <html>
        <head>
          <meta charset="UTF-8"/>
          <title>Home</title>
          <script type="application/javascript" language="javascript" src={jq_js.toURI.toASCIIString}></script>
          <script type="application/javascript" language="javascript" src={lift_js.toURI.toASCIIString}></script>
        </head>
        {body}
      </html>

    def toXml(e:DomNode):Node = {
      val attrs:MetaData = (0 until e.getAttributes.getLength).foldLeft(Null:MetaData) {
        case (acc, i) =>
          val attr = e.getAttributes.item(i)
          new UnprefixedAttribute(attr.getNodeName, Text(attr.getNodeValue), acc)
      }
      val children = e.getChildren.asScala.map(toXml).toSeq
      if(e.getNodeName == "#text") Text(e.getTextContent)
      else Elem(null, e.getNodeName, attrs, TopScope, true, children:_*)
    }

    val diff = VDom.diff(0, before, after, List())
    val js = JE.Call("lift.updateBody", Extraction.decompose(diff)).toJsCmd

    val file = File.createTempFile("test", "html")
    try {
      val w = new FileWriter(file)
      w.write("<!DOCTYPE html>")
      Html5.write(html(before), w, true, true)
      w.close()

      val client = new WebClient(CHROME)
      val options = client.getOptions()
      options.setHomePage(WebClient.URL_ABOUT_BLANK.toString())
      options.setJavaScriptEnabled(true)

      client.getPage(file.toURI.toURL)
      val window = client.getCurrentWindow().getTopWindow
      val page:HtmlPage = window.getEnclosedPage().asInstanceOf[HtmlPage] // asInstanceOf because ... java...

      def exec(js:String):String = {
        val toRun = "function() {\n"+js+"\n};"
        val result = page.executeJavaScript(toRun)
        val func:JsFunction = result.getJavaScriptResult().asInstanceOf[JsFunction]

        val exeResult = page.executeJavaScriptFunctionIfPossible(
          func,
          window.getScriptableObject(),
          Array.empty,
          page.getDocumentElement()
        )

        exeResult.getJavaScriptResult.toString
      }

      exec(js)

      toXml(page.getBody)
    } finally {
      file.delete()
    }
  }

  "UpdateDOM" should {
    "append an element" in {
      val before =
        <body data-lift-content-id="main">
          <div>
            <hr/>
            <ul>
              <li>Message 1</li>
              <li>Message 2</li>
            </ul>
          </div>
        </body>

      val after =
        <body data-lift-content-id="main">
          <div>
            <hr/>
            <ul>
              <li>Message 1</li>
              <li>Message 2</li>
              <li>Message 3</li>
            </ul>
          </div>
        </body>

      rtAndCompare(before, after)
    }

    "append two elements" in {
      val before =
        <body data-lift-content-id="main">
          <div>
            <hr/>
            <ul>
              <li>Message 1</li>
              <li>Message 2</li>
            </ul>
          </div>
        </body>

      val after =
        <body data-lift-content-id="main">
          <div>
            <hr/>
            <ul>
              <li>Message 1</li>
              <li>Message 2</li>
              <li>Message 3</li>
              <li>Message 4</li>
            </ul>
          </div>
        </body>

      rtAndCompare(before, after)
    }

    "insert an element" in {
      val before =
        <body data-lift-content-id="main">
          <div>
            <hr/>
            <ul>
              <li>Message 1</li>
              <li>Message 2</li>
            </ul>
          </div>
        </body>

      val after =
        <body data-lift-content-id="main">
          <div>
            <hr/>
            <ul>
              <li>Message 1</li>
              <li>Message 3</li>
              <li>Message 2</li>
            </ul>
          </div>
        </body>

      rtAndCompare(before, after)
    }

    "insert an element identical to a sibling" in {
      val before =
        <body data-lift-content-id="main">
          <div>
            <hr/>
            <ul>
              <li>Message 1</li>
              <li>Message 2</li>
            </ul>
          </div>
        </body>

      val after =
        <body data-lift-content-id="main">
          <div>
            <hr/>
            <ul>
              <li>Message 1</li>
              <li>Message 2</li>
              <li>Message 2</li>
            </ul>
          </div>
        </body>

      rtAndCompare(before, after)
    }


    "insert two consecutive elements" in {
      val before =
        <body data-lift-content-id="main">
          <div>
            <hr/>
            <ul>
              <li>Message 1</li>
            </ul>
          </div>
        </body>

      val after =
        <body data-lift-content-id="main">
          <div>
            <hr/>
            <ul>
              <li>Message 3</li>
              <li>Message 2</li>
              <li>Message 1</li>
            </ul>
          </div>
        </body>

      rtAndCompare(before, after)
    }

    "remove two consecutive elements" in {
      val before =
        <body data-lift-content-id="main">
          <div>
            <hr/>
            <ul>
              <li>Message 1</li>
              <li>Message 2</li>
              <li>Message 3</li>
            </ul>
          </div>
        </body>

      val after =
        <body data-lift-content-id="main">
          <div>
            <hr/>
            <ul>
              <li>Message 3</li>
            </ul>
          </div>
        </body>

      rtAndCompare(before, after)
    }

    "remove an element identical to a sibling" in {
      val before =
        <body data-lift-content-id="main">
          <div>
            <hr/>
            <ul>
              <li>Message 1</li>
              <li>Message 2</li>
              <li>Message 2</li>
            </ul>
          </div>
        </body>

      val after =
        <body data-lift-content-id="main">
          <div>
            <hr/>
            <ul>
              <li>Message 1</li>
              <li>Message 2</li>
            </ul>
          </div>
        </body>

      rtAndCompare(before, after)
    }

    "add an element and remove an element" in {
      val before =
        <body data-lift-content-id="main">
          <div>
            <hr/>
            <ul>
              <li>Message 1</li>
              <li>Message 2</li>
              <li>Message 3</li>
            </ul>
          </div>
        </body>

      val after =
        <body data-lift-content-id="main">
          <div>
            <hr/>
            <ul>
              <li>Message 1</li>
              <li>Message 3</li>
              <li>Message 4</li>
            </ul>
          </div>
        </body>

      rtAndCompare(before, after)
    }

    "add an element before and remove an element" in {
      val before =
        <body data-lift-content-id="main">
          <div>
            <hr/>
            <ul>
              <li>Message 1</li>
              <li>Message 2</li>
              <li>Message 3</li>
            </ul>
          </div>
        </body>

      val after =
        <body data-lift-content-id="main">
          <div>
            <hr/>
            <ul>
              <li>Message 4</li>
              <li>Message 1</li>
              <li>Message 3</li>
            </ul>
          </div>
        </body>

      rtAndCompare(before, after)
    }

    "add two elements and remove two elements" in {
      val before =
        <body data-lift-content-id="main">
          <div>
            <hr/>
            <ul>
              <li>Message 1</li>
              <li>Message 2</li>
              <li>Message 3</li>
            </ul>
          </div>
        </body>

      val after =
        <body data-lift-content-id="main">
          <div>
            <hr/>
            <ul>
              <li>Message 3</li>
              <li>Message 4</li>
              <li>Message 5</li>
            </ul>
          </div>
        </body>

      rtAndCompare(before, after)
    }

    "add two elements before and remove two elements" in {
      val before =
        <body data-lift-content-id="main">
          <div>
            <hr/>
            <ul>
              <li>Message 1</li>
              <li>Message 2</li>
              <li>Message 3</li>
            </ul>
          </div>
        </body>

      val after =
        <body data-lift-content-id="main">
          <div>
            <hr/>
            <ul>
              <li>Message 4</li>
              <li>Message 5</li>
              <li>Message 3</li>
            </ul>
          </div>
        </body>

      rtAndCompare(before, after)
    }

    "insert an element with attributes" in {
      val before =
        <body data-lift-content-id="main">
          <div>
            <ul>
              <li>Message 2</li>
            </ul>
          </div>
        </body>

      val after =
        <body data-lift-content-id="main">
          <div>
            <ul>
              <li>Message 2</li>
              <li class="chat-message clearable">Message 3</li>
            </ul>
          </div>
        </body>

      rtAndCompare(before, after)
    }

    "add elements in two locations of the tree" in {
      val before =
        <body data-lift-content-id="main">
          <div>
            <ul>
              <li>Message 1</li>
            </ul>
          </div>
        </body>

      val after =
        <body data-lift-content-id="main">
          <div>
            <hr/>
            <ul>
              <li>Message 1</li>
              <li>Message 2</li>
            </ul>
          </div>
        </body>

      rtAndCompare(before, after)
    }

    "find reordered elements" in {
      val before =
        <body data-lift-content-id="main">
          <div>
            <hr/>
            <ul>
              <li>Message 1</li>
              <li>Message 2</li>
              <li>Message 3</li>
              <li>Message 4</li>
            </ul>
          </div>
        </body>

      val after =
        <body data-lift-content-id="main">
          <div>
            <hr/>
            <ul>
              <li>Message 2</li>
              <li>Message 4</li>
              <li>Message 3</li>
              <li>Message 1</li>
            </ul>
          </div>
        </body>

      rtAndCompare(before, after)
    }

    "find one pair of swapped elements" in {
      val before =
        <body data-lift-content-id="main">
          <div>
            <hr/>
            <ul>
              <li>Message 1</li>
              <li>Message 2</li>
            </ul>
          </div>
        </body>

      val after =
        <body data-lift-content-id="main">
          <div>
            <hr/>
            <ul>
              <li>Message 2</li>
              <li>Message 1</li>
            </ul>
          </div>
        </body>

      rtAndCompare(before, after)
    }

    "find more swapped reordered elements" in {
      val before =
        <body data-lift-content-id="main">
          <div>
            <hr/>
            <ul>
              <li>Message 1</li>
              <li>Message 2</li>
              <li>Message 3</li>
              <li>Message 4</li>
              <li>Message 5</li>
            </ul>
          </div>
        </body>

      val after =
        <body data-lift-content-id="main">
          <div>
            <hr/>
            <ul>
              <li>Message 2</li>
              <li>Message 1</li>
              <li>Message 3</li>
              <li>Message 5</li>
              <li>Message 4</li>
            </ul>
          </div>
        </body>

      rtAndCompare(before, after)
    }

    "find added and swapped elements" in {
      val before =
        <body data-lift-content-id="main">
          <div>
            <hr/>
            <ul>
              <li>Message 1</li>
              <li>Message 2</li>
              <li>Message 3</li>
              <li>Message 4</li>
              <li>Message 5</li>
            </ul>
          </div>
        </body>

      val after =
        <body data-lift-content-id="main">
          <div>
            <hr/>
            <ul>
              <li>Message 2</li>
              <li>Message 1</li>
              <li>Message 3</li>
              <li>Message 4</li>
              <li>Message 5</li>
              <li>Message 6</li>
            </ul>
          </div>
        </body>

      rtAndCompare(before, after)
    }

    "find deleted and swapped elements" in {
      val before =
        <body data-lift-content-id="main">
          <div>
            <hr/>
            <ul>
              <li>Message 1</li>
              <li>Message 2</li>
              <li>Message 3</li>
              <li>Message 4</li>
              <li>Message 5</li>
            </ul>
          </div>
        </body>

      val after =
        <body data-lift-content-id="main">
          <div>
            <hr/>
            <ul>
              <li>Message 2</li>
              <li>Message 1</li>
              <li>Message 3</li>
              <li>Message 4</li>
            </ul>
          </div>
        </body>

      rtAndCompare(before, after)
    }

    "find added, deleted, and swapped elements" in {
      val before =
        <body data-lift-content-id="main">
          <div>
            <hr/>
            <ul>
              <li>Message 1</li>
              <li>Message 2</li>
              <li>Message 3</li>
              <li>Message 4</li>
              <li>Message 5</li>
            </ul>
          </div>
        </body>

      val after =
        <body data-lift-content-id="main">
          <div>
            <hr/>
            <ul>
              <li>Message 2</li>
              <li>Message 1</li>
              <li>Message 3</li>
              <li>Message 4</li>
              <li>Message 6</li>
            </ul>
          </div>
        </body>

      rtAndCompare(before, after)
    }

    "update attributes which have been changed" in {
      val before =
        <body data-lift-content-id="main">
          <div>
            <hr/>
            <ul class="bold">
              <li>Message 1</li>
              <li>Message 2</li>
            </ul>
          </div>
        </body>

      val after =
        <body data-lift-content-id="main">
          <div>
            <hr/>
            <ul class="italics">
              <li>Message 1</li>
              <li>Message 2</li>
            </ul>
          </div>
        </body>

      rtAndCompare(before, after)
    }

    "find attributes which have been added" in {
      val before =
        <body data-lift-content-id="main">
          <div>
            <hr/>
            <ul>
              <li>Message 1</li>
              <li>Message 2</li>
            </ul>
          </div>
        </body>

      val after =
        <body data-lift-content-id="main">
          <div>
            <hr/>
            <ul class="italics">
              <li>Message 1</li>
              <li>Message 2</li>
            </ul>
          </div>
        </body>

      rtAndCompare(before, after)
    }

    "find attributes which have been removed" in {
      val before =
        <body data-lift-content-id="main">
          <div>
            <hr/>
            <ul class="bold">
              <li>Message 1</li>
              <li>Message 2</li>
            </ul>
          </div>
        </body>

      val after =
        <body data-lift-content-id="main">
          <div>
            <hr/>
            <ul>
              <li>Message 1</li>
              <li>Message 2</li>
            </ul>
          </div>
        </body>

      rtAndCompare(before, after)
    }

    "delete children text nodes when the parent attributes match" in {
      val before =
        <body data-lift-content-id="main">
          <div>
            <hr/>
            <ul>
              <li class="chat-message">Message 1</li>
              <li>Message 2</li>
            </ul>
          </div>
        </body>

      val after =
        <body data-lift-content-id="main">
          <div>
            <hr/>
            <ul>
              <li class="chat-message"/>
              <li>Message 2</li>
            </ul>
          </div>
        </body>

      rtAndCompare(before, after)
    }

    "add text only nodes" in {
      val before =
        <body data-lift-content-id="main">
          <div>
            <h2>Welcome to chat</h2>
            <span>Say something!</span>
            <ul>
              <li class="chat-message">Message 1</li>
              <li>Message 2</li>
            </ul>
          </div>
        </body>

      val after =
        <body data-lift-content-id="main">
          <div>
            <h2>Welcome to chat</h2>
            TEXT
            <span>Say something!</span>
            <ul>
              <li class="chat-message">Message 1</li>
              <li>Message 2</li>
            </ul>
          </div>
        </body>

      rtAndCompare(before, after)
    }

<<<<<<< HEAD
    "handle children which occur after a text node" in {
      val before =
        <body data-lift-content-id="main">
          <div>
            TEXT
            <ul>
              <li class="chat-message">Message 1</li>
=======
    "prop failed test" in {
      val before =
        <body data-lift-content-id="main">
          <div>
            <ul>
              <li class="chat-message">Message 1</li>
              <li>Message 2</li>
>>>>>>> 38bbc2f3
            </ul>
          </div>
        </body>

      val after =
        <body data-lift-content-id="main">
          <div>
<<<<<<< HEAD
            TEXT
            <ul>
              <li class="chat-message">Message 1</li>
              <li>Message 2</li>
=======
            <h2>Welcome to chat</h2>
            <ul>
              <li class="chat-message">Message 1</li>
              <li>Message 2</li>
              <li>Message 3</li>
>>>>>>> 38bbc2f3
            </ul>
          </div>
        </body>

      rtAndCompare(before, after)
    }
<<<<<<< HEAD
=======

    "prop failed test2" in {
      val before =
        <body data-lift-content-id="main">
          <div id="main" data-lift="surround?with=default;at=content">
            <h2>Welcome to chat</h2>
            <span>Say something!</span>
            <form method="post" data-lift="form.ajax">
              <div data-lift="Chat.submit">
                <input type="text" id="chat-in" name="in"/>
                <input type="submit" value="Submit"/>
              </div>
            </form>
            <div>
              <ul data-lift="Chat.messages">
                <li class="chat-message">Message 1</li>
                <li class="chat-message clearable">Message 2</li>
                <li class="chat-message clearable">Message 3</li>
              </ul>
            </div>
          </div>
        </body>

      val after =
        <body data-lift-content-id="main">
          <div id="main" data-lift="surround?with=default;at=content">
            <h2>Welcome to chat</h2>
            <form method="post" data-lift="form.ajax">
              <div data-lift="Chat.submit">
                <input type="text" id="chat-in" name="in"/>
                <input type="submit" value="Submit"/>
              </div>
            </form>
            <div>
              <ul data-lift="Chat.messages">
                <li class="chat-message">Message 1</li>
                <li class="chat-message clearable">Message 2</li>
                <li class="chat-message clearable">Message 3<br></br></li>
              </ul>
            </div>
          </div>
        </body>


      rtAndCompare(before, after)
      }

    "prop failed test3" in {
      val before =
        <body data-lift-content-id="main">
          <div id="main" data-lift="surround?with=default;at=content">
            <h2>Welcome to chat</h2>
            <span>Say something!</span>
            <form method="post" data-lift="form.ajax">
              <div data-lift="Chat.submit">
                <input type="text" id="chat-in" name="in"/>
                <input type="submit" value="Submit"/>
              </div>
            </form>
            <div>
              <ul data-lift="Chat.messages">
                <li class="chat-message">Message 1</li>
                <li class="chat-message clearable">Message 2</li>
                <li class="chat-message clearable">Message 3</li>
              </ul>
            </div>
          </div>
        </body>

      val after =
        <body data-lift-content-id="main">
          <div id="main" data-lift="surround?with=default;at=content">
            <span/>
            <form method="post" data-lift="form.ajax">
              <div data-lift="Chat.submit">
                <input type="text" id="chat-in" name="in"/>
                <input type="submit" value="Submit"/>
              </div>
            </form>
            <div>
              <ul data-lift="Chat.messages">
                <li class="chat-message">Message 1</li>
                <li class="chat-message clearable">Message 2</li>
                <li class="chat-message clearable">Message 3</li>
              </ul>
            </div>
          </div>
        </body>


      rtAndCompare(before, after)
    }

    "prop failed test4" in {
      val before =
        <body data-lift-content-id="main">
          <div id="main" data-lift="surround?with=default;at=content">
            <h2>Welcome to chat</h2>
            <span>Say something!</span>
            <form method="post" data-lift="form.ajax">
              <div data-lift="Chat.submit">
                <input type="text" id="chat-in" name="in"/>
                <input type="submit" value="Submit"/>
              </div>
            </form>
            <div>
              <ul data-lift="Chat.messages">
                <li class="chat-message">Message 1</li>
                <li class="chat-message clearable">Message 2</li>
                <li class="chat-message clearable">Message 3</li>
              </ul>
            </div>
          </div>
        </body>

      val after =
        <body data-lift-content-id="main">
          <div id="main" data-lift="surround?with=default;at=content">
            <h2>Welcome to chat</h2>
            <span>Say something!</span>
            <form method="post" data-lift="form.ajax">
              <div data-lift="Chat.submit">
                <input type="text" id="chat-in" name="in"/>
                <input type="submit" value="Submit"/>
              </div>
            </form>
            <div>
              <ul data-lift="Chat.messages">
                <li class="chat-message">Message 1</li>
                <li class="chat-message clearable">Message 3</li>
              </ul>
            </div>
          </div>
        </body>


      rtAndCompare(before, after)
    }

    "prop test failed 5" in {
      val before =
        <body data-lift-content-id="main">
          <div id="main" data-lift="surround?with=default;at=content">
            <h2>Welcome to chat</h2>
            <span>Say something!</span>
            <form method="post" data-lift="form.ajax">
              <div data-lift="Chat.submit">
                <input type="text" id="chat-in" name="in"/>
                <input type="submit" value="Submit"/>
              </div>
            </form>
            <div>
              <ul data-lift="Chat.messages">
                <li class="chat-message">Message 1</li>
                <li class="chat-message clearable">Message 2</li>
                <li class="chat-message clearable">Message 3</li>
              </ul>
            </div>
          </div>
        </body>

      val after =
        <body data-lift-content-id="main">
          <div id="main" data-lift="surround?with=default;at=content">
            <h2>Welcome to chat</h2>
            <span>Say something!</span>
            <form method="post" data-lift="form.ajax">
              <div data-lift="Chat.submit">
                <input type="text" id="chat-in" name="in"/>
                <input type="submit" value="Submit"/>
              </div>
            </form>
            <div>
              <ul data-lift="Chat.messages">
                <li class="chat-message">Message 1</li>
                <li class="chat-message clearable"/>
                <li class="chat-message clearable">Message 3</li>
                <p></p>
              </ul>
            </div>
          </div>
        </body>

      rtAndCompare(before, after)
    }

    "prop test failed 6" in {
      val before =
        <body data-lift-content-id="main">
          <div id="main" data-lift="surround?with=default;at=content">
            <h2>Welcome to chat</h2>
            <span>Say something!</span>
            <form method="post" data-lift="form.ajax">
              <div data-lift="Chat.submit">
                <input type="text" id="chat-in" name="in"/>
                <input type="submit" value="Submit"/>
              </div>
            </form>
            <div>
              <ul data-lift="Chat.messages">
                <li class="chat-message">Message 1</li>
                <li class="chat-message clearable">Message 2</li>
                <li class="chat-message clearable">Message 3</li>
              </ul>
            </div>
          </div>
        </body>

      val after =
        <body data-lift-content-id="main">
          <div id="main" data-lift="surround?with=default;at=content">
            <h2>Welcome to chat</h2>
            <span>Say something!</span>
            <form method="post" data-lift="form.ajax">
              <div data-lift="Chat.submit">
                <input type="text" id="chat-in" name="in"/>
                <input type="submit" value="Submit"/>
              </div>
            </form>
            <p></p>
            <div>
              <ul data-lift="Chat.messages">
                <li class="chat-message">Message 1</li>
                <li class="chat-message clearable">Message 2</li>
                <p></p>
                <li class="chat-message clearable">Message 3</li>
              </ul>
            </div>
          </div>
        </body>

      rtAndCompare(before, after)
    }

    "prop test failed 7" in {
      val before =
        <body data-lift-content-id="main">
          <div id="main" data-lift="surround?with=default;at=content">
            <h2>Welcome to chat</h2>
            <span>Say something!</span>
            <form method="post" data-lift="form.ajax">
              <div data-lift="Chat.submit">
                <input type="text" id="chat-in" name="in"/>
                <input type="submit" value="Submit"/>
              </div>
            </form>
            <div>
              <ul data-lift="Chat.messages">
                <li class="chat-message">Message 1</li>
                <li class="chat-message clearable">Message 2</li>
                <li class="chat-message clearable">Message 3</li>
              </ul>
            </div>
          </div>
        </body>

      val after =
        <body data-lift-content-id="main">
          <div id="main" data-lift="surround?with=default;at=content">
            <h2>Welcome to chat</h2>
            <hr></hr>
            <span>Say something!</span>
            <form method="post" data-lift="form.ajax">
              <div data-lift="Chat.submit">
                <input type="text" id="chat-in" name="in"/>
                <input type="submit" value="Submit"/>
              </div>
            </form>
            <div>
              <ul data-lift="Chat.messages">
                <li class="chat-message">Message 1</li>
                <li class="chat-message clearable">Message 2</li>
                <li class="chat-message clearable">Message 3</li>
              </ul>
            </div>
          </div>
          bGkzebhg
        </body>

      rtAndCompare(before, after)
    }

    "prop test failed 8" in {
      val before =
        <body data-lift-content-id="main">
          <div id="main" data-lift="surround?with=default;at=content">
            <h2>Welcome to chat</h2>
            <span>Say something!</span>
            <form method="post" data-lift="form.ajax">
              <div data-lift="Chat.submit">
                <input type="text" id="chat-in" name="in"/>
                <input type="submit" value="Submit"/>
              </div>
            </form>
            <div>
              <ul data-lift="Chat.messages">
                <li class="chat-message">Message 1</li>
                <li class="chat-message clearable">Message 2</li>
                <li class="chat-message clearable">Message 3</li>
              </ul>
            </div>
          </div>
        </body>

      val after =
        <body data-lift-content-id="main">
          <div id="main" data-lift="surround?with=default;at=content">
            <h2>Welcome to chat</h2>
            <span>Say something!</span>
            <form method="post" data-lift="form.ajax">
              <div data-lift="Chat.submit">
                <input type="text" id="chat-in" name="in"/>
                <input type="submit" value="Submit"/>
              </div>
            </form>
            <div>
              <ul data-lift="Chat.messages">
                <li class="chat-message">Message 1</li>
                <p></p>
                <li class="chat-message clearable">Message 2<br></br></li>
                <li class="chat-message clearable">Message 3</li>
              </ul>
            </div>
          </div>
        </body>

      rtAndCompare(before, after)
    }

    "prop test failed 9" in {
      val before =
        <body data-lift-content-id="main">
          <div id="main" data-lift="surround?with=default;at=content">
            <h2>Welcome to chat</h2>
            <span>Say something!</span>
            <form method="post" data-lift="form.ajax">
              <div data-lift="Chat.submit">
                <input type="text" id="chat-in" name="in"/>
                <input type="submit" value="Submit"/>
              </div>
            </form>
            <div>
              <ul data-lift="Chat.messages">
                <li class="chat-message">Message 1</li>
                <li class="chat-message clearable">Message 2</li>
                <li class="chat-message clearable">Message 3</li>
              </ul>
            </div>
          </div>
        </body>

      val after =
        <body data-lift-content-id="main">
          <div id="main" data-lift="surround?with=default;at=content">
            <h2>Welcome to chat</h2>
            <span>Say something!</span>
            gzimolgHdCppspdn
            <form method="post" data-lift="form.ajax">
              <div data-lift="Chat.submit">
                <input type="text" id="chat-in" name="in"/>
                <input type="submit" value="Submit"/>
              </div>
            </form>
            <div>
              <ul data-lift="Chat.messages">
                <li class="chat-message">Message 1</li>
                <li class="chat-message clearable">Message 3</li>
              </ul>
            </div>
          </div>
        </body>

      rtAndCompare(before, after)
    }

    "prop test failed 10" in {
      val before =
        <body data-lift-content-id="main">
          <div id="main" data-lift="surround?with=default;at=content">
            <h2>Welcome to chat</h2>
            <span>Say something!</span>
            <form method="post" data-lift="form.ajax">
              <div data-lift="Chat.submit">
                <input type="text" id="chat-in" name="in"/>
                <input type="submit" value="Submit"/>
              </div>
            </form>
            <div>
              <ul data-lift="Chat.messages">
                <li class="chat-message">Message 1</li>
                <li class="chat-message clearable">Message 2</li>
                <li class="chat-message clearable">Message 3</li>
              </ul>
            </div>
          </div>
        </body>

      val after =
        <body data-lift-content-id="main">
          <div id="main" data-lift="surround?with=default;at=content">
            <h2>Welcome to chat</h2>
            <span>Say something!</span>
            <form method="post" data-lift="form.ajax">
              <div data-lift="Chat.submit">
                <input type="text" id="chat-in" name="in"/>
                <input type="submit" value="Submit"/>
              </div>
            </form>
            LorjnHpvakindyfhx
            <hr></hr>
            <div>
              <ul data-lift="Chat.messages">
                <li class="chat-message">Message 1</li>
                <li class="chat-message clearable">Message 2</li>
                <li class="chat-message clearable">Message 3</li>
              </ul>
            </div>
          </div>
        </body>

      rtAndCompare(before, after)
    }

    "prop test failed 11" in {
      val before =
        <body data-lift-content-id="main">
          <div id="main" data-lift="surround?with=default;at=content">
            <h2>Welcome to chat</h2>
            <span>Say something!</span>
            <form method="post" data-lift="form.ajax">
              <div data-lift="Chat.submit">
                <input type="text" id="chat-in" name="in"/>
                <input type="submit" value="Submit"/>
              </div>
            </form>
            <div>
              <ul data-lift="Chat.messages">
                <li class="chat-message">Message 1</li>
                <li class="chat-message clearable">Message 2</li>
                <li class="chat-message clearable">Message 3</li>
              </ul>
            </div>
          </div>
        </body>

      val after =
        <body data-lift-content-id="main">
          <div id="main" data-lift="surround?with=default;at=content">
            <h2>Welcome to chat</h2>
            <span>Say something!</span>
            <form method="post" data-lift="form.ajax">
              <div data-lift="Chat.submit">
                <input type="text" id="chat-in" name="in"/>
                <input type="submit" value="Submit"/>
              </div>
            </form>
            <div>
              <ul data-lift="Chat.messages">
                <li class="chat-message">Message 1</li>
                <li class="chat-message clearable">Message 2</li>
                <li class="chat-message clearable">Message 3</li>
                <hr></hr>
              </ul>
            </div>
            gXbtgPndop
          </div>
        </body>

      rtAndCompare(before, after)
    }

    "prop test failed 12" in {
      val before =
        <body data-lift-content-id="main">
          <div id="main" data-lift="surround?with=default;at=content">
            <h2>Welcome to chat</h2>
            <span>Say something!</span>
            <form method="post" data-lift="form.ajax">
              <div data-lift="Chat.submit">
                <input type="text" id="chat-in" name="in"/>
                <input type="submit" value="Submit"/>
              </div>
            </form>
            <div>
              <ul data-lift="Chat.messages">
                <li class="chat-message">Message 1</li>
                <li class="chat-message clearable">Message 2</li>
                <li class="chat-message clearable">Message 3</li>
              </ul>
            </div>
          </div>
        </body>

      val after =
        <body data-lift-content-id="main">
          <div id="main" data-lift="surround?with=default;at=content">
            <h2>Welcome to chat</h2>
            <span/>
            <form method="post" data-lift="form.ajax">
              <div data-lift="Chat.submit">
                <input type="text" id="chat-in" name="in"/>
                <input type="submit" value="Submit"/>
              </div>
            </form>
            iyorhsrwFx
            <div>
              <ul data-lift="Chat.messages">
                <li class="chat-message">Message 1</li>
                <li class="chat-message clearable">Message 2</li>
                <li class="chat-message clearable">Message 3</li>
              </ul>
            </div>
          </div>
        </body>


      rtAndCompare(before, after)
    }

    "prop test failed 13" in { // edge case caught by prop test, happens very rarely
      val before =
        <body data-lift-content-id="main">
          <div id="main" data-lift="surround?with=default;at=content">
            <h2>Welcome to chat</h2>
            <span>Say something!</span>
            <form method="post" data-lift="form.ajax">
              <div data-lift="Chat.submit">
                <input type="text" id="chat-in" name="in"/>
                <input type="submit" value="Submit"/>
              </div>
            </form>
            <div>
              <ul data-lift="Chat.messages">
                <li class="chat-message">Message 1</li>
                <li class="chat-message clearable">Message 2</li>
                <li class="chat-message clearable">Message 3</li>
              </ul>
            </div>
          </div>
        </body>

      val after =
        <body data-lift-content-id="main">
          <div id="main" data-lift="surround?with=default;at=content">
            <h2>Welcome to chat</h2>
            <span>Say something!</span>
            <form method="post" data-lift="form.ajax">
              <div data-lift="Chat.submit">
                <input type="text" id="chat-in" name="in"/>
                <input type="submit" value="Submit"/>
              </div>
            </form>
            <div>
              <ul data-lift="Chat.messages">
                <li class="chat-message clearable">Message 2<hr></hr></li>
                <li class="chat-message clearable">Message 3</li>
              </ul>
            </div>
          </div>
        </body>

      rtAndCompare(before, after)
    }.pendingUntilFixed
>>>>>>> 38bbc2f3
  }
}<|MERGE_RESOLUTION|>--- conflicted
+++ resolved
@@ -762,7 +762,6 @@
       rtAndCompare(before, after)
     }
 
-<<<<<<< HEAD
     "handle children which occur after a text node" in {
       val before =
         <body data-lift-content-id="main">
@@ -770,7 +769,24 @@
             TEXT
             <ul>
               <li class="chat-message">Message 1</li>
-=======
+            </ul>
+          </div>
+        </body>
+
+      val after =
+        <body data-lift-content-id="main">
+          <div>
+            TEXT
+            <ul>
+              <li class="chat-message">Message 1</li>
+              <li>Message 2</li>
+            </ul>
+          </div>
+        </body>
+
+      rtAndCompare(before, after)
+    }
+
     "prop failed test" in {
       val before =
         <body data-lift-content-id="main">
@@ -778,34 +794,24 @@
             <ul>
               <li class="chat-message">Message 1</li>
               <li>Message 2</li>
->>>>>>> 38bbc2f3
-            </ul>
-          </div>
-        </body>
-
-      val after =
-        <body data-lift-content-id="main">
-          <div>
-<<<<<<< HEAD
-            TEXT
+            </ul>
+          </div>
+        </body>
+
+      val after =
+        <body data-lift-content-id="main">
+          <div>
+            <h2>Welcome to chat</h2>
             <ul>
               <li class="chat-message">Message 1</li>
               <li>Message 2</li>
-=======
-            <h2>Welcome to chat</h2>
-            <ul>
-              <li class="chat-message">Message 1</li>
-              <li>Message 2</li>
-              <li>Message 3</li>
->>>>>>> 38bbc2f3
-            </ul>
-          </div>
-        </body>
-
-      rtAndCompare(before, after)
-    }
-<<<<<<< HEAD
-=======
+              <li>Message 3</li>
+            </ul>
+          </div>
+        </body>
+
+      rtAndCompare(before, after)
+    }
 
     "prop failed test2" in {
       val before =
@@ -1369,6 +1375,5 @@
 
       rtAndCompare(before, after)
     }.pendingUntilFixed
->>>>>>> 38bbc2f3
   }
 }