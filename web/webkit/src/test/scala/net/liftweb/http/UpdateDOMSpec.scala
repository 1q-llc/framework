--- conflicted
+++ resolved
@@ -335,14 +335,30 @@
       rtAndCompare(before, after)
     }
 
-<<<<<<< HEAD
     "add elements in two locations of the tree" in {
       val before =
         <body data-lift-content-id="main">
           <div>
             <ul>
               <li>Message 1</li>
-=======
+            </ul>
+          </div>
+        </body>
+
+      val after =
+        <body data-lift-content-id="main">
+          <div>
+            <hr/>
+            <ul>
+              <li>Message 1</li>
+              <li>Message 2</li>
+            </ul>
+          </div>
+        </body>
+
+      rtAndCompare(before, after)
+    }.pendingUntilFixed("Fix this when we send indexes in the VNodePatchTree instead of empty placeholders")
+
     "find reordered elements" in {
       val before =
         <body data-lift-content-id="main">
@@ -353,18 +369,15 @@
               <li>Message 2</li>
               <li>Message 3</li>
               <li>Message 4</li>
->>>>>>> 69a43c8a
-            </ul>
-          </div>
-        </body>
-
-      val after =
-        <body data-lift-content-id="main">
-          <div>
-            <hr/>
-            <ul>
-<<<<<<< HEAD
-=======
+            </ul>
+          </div>
+        </body>
+
+      val after =
+        <body data-lift-content-id="main">
+          <div>
+            <hr/>
+            <ul>
               <li>Message 2</li>
               <li>Message 4</li>
               <li>Message 3</li>
@@ -382,18 +395,12 @@
           <div>
             <hr/>
             <ul>
->>>>>>> 69a43c8a
-              <li>Message 1</li>
-              <li>Message 2</li>
-            </ul>
-          </div>
-        </body>
-
-<<<<<<< HEAD
-      rtAndCompare(before, after)
-    }.pendingUntilFixed("Fix this when we send indexes in the VNodePatchTree instead of empty placeholders")
-
-=======
+              <li>Message 1</li>
+              <li>Message 2</li>
+            </ul>
+          </div>
+        </body>
+
       val after =
         <body data-lift-content-id="main">
           <div>
@@ -535,7 +542,6 @@
 
       rtAndCompare(before, after)
     }
->>>>>>> 69a43c8a
   }
 
 }